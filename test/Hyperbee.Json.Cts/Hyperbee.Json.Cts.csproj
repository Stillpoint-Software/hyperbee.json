--- conflicted
+++ resolved
@@ -15,13 +15,8 @@
       <IncludeAssets>runtime; build; native; contentfiles; analyzers; buildtransitive</IncludeAssets>
     </PackageReference>
     <PackageReference Include="Microsoft.NET.Test.Sdk" Version="17.13.0" />
-<<<<<<< HEAD
-    <PackageReference Include="MSTest.TestAdapter" Version="3.8.0" />
+    <PackageReference Include="MSTest.TestAdapter" Version="3.8.3" />
     <PackageReference Include="MSTest.TestFramework" Version="3.8.3" />
-=======
-    <PackageReference Include="MSTest.TestAdapter" Version="3.8.3" />
-    <PackageReference Include="MSTest.TestFramework" Version="3.8.0" />
->>>>>>> 82bdd75e
   </ItemGroup>
 
   <ItemGroup>
