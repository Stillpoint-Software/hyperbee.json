﻿using System.Reflection;
using System.Text.Json;
using Hyperbee.Json.Filters.Parser;
using Hyperbee.Json.Filters.Values;

namespace Hyperbee.Json.Descriptors.Element.Functions;

<<<<<<< HEAD
public class LengthElementFunction() : ExtensionFunction( LengthMethod, CompareConstraint.MustCompare | CompareConstraint.ExpectNormalized )
{
    public const string Name = "length";
    private static readonly MethodInfo LengthMethod = GetMethod<LengthElementFunction>( nameof( Length ) );

    public static IValueType Length( IValueType argument )
    {
        switch ( argument.ValueKind )
        {
            case ValueKind.Scalar when argument.TryGetValue<string>( out var value ):
                return Scalar.Value( value.Length );

            case ValueKind.NodeList when argument.TryGetNode<JsonElement>( out var node ):
                return node.ValueKind switch
                {
                    JsonValueKind.String => Scalar.Value( node.GetString()?.Length ?? 0 ),
                    JsonValueKind.Array => Scalar.Value( node.GetArrayLength() ),
                    JsonValueKind.Object => Scalar.Value( node.EnumerateObject().Count() ),
                    _ => Scalar.Nothing
                };
        }

        return Scalar.Nothing;
=======
public class LengthElementFunction() : FilterExtensionFunction( LengthMethodInfo, FilterExtensionInfo.MustCompare | FilterExtensionInfo.ExpectNormalized )
{
    public const string Name = "length";
    private static readonly MethodInfo LengthMethodInfo = GetMethod<LengthElementFunction>( nameof( Length ) );

    public static INodeType Length( INodeType input )
    {
        return input switch
        {
            NodesType<JsonElement> nodes => LengthImpl( nodes.FirstOrDefault() ),
            ValueType<string> valueString => new ValueType<float>( valueString.Value.Length ),
            Null or Nothing => input,
            _ => Constants.Nothing
        };
    }

    public static INodeType LengthImpl( object value )
    {
        return value switch
        {
            string str => new ValueType<float>( str.Length ),
            Array array => new ValueType<float>( array.Length ),
            System.Collections.ICollection collection => new ValueType<float>( collection.Count ),
            System.Collections.IEnumerable enumerable => new ValueType<float>( enumerable.Cast<object>().Count() ),
            JsonElement node => node.ValueKind switch
            {
                JsonValueKind.String => new ValueType<float>( node.GetString()?.Length ?? 0 ),
                JsonValueKind.Array => new ValueType<float>( node.EnumerateArray().Count() ),
                JsonValueKind.Object => new ValueType<float>( node.EnumerateObject().Count() ),
                _ => Constants.Null
            },
            _ => Constants.Null
        };
>>>>>>> 55a92738
    }
}<|MERGE_RESOLUTION|>--- conflicted
+++ resolved
@@ -1,11 +1,10 @@
-﻿using System.Reflection;
+using System.Reflection;
 using System.Text.Json;
 using Hyperbee.Json.Filters.Parser;
 using Hyperbee.Json.Filters.Values;
 
 namespace Hyperbee.Json.Descriptors.Element.Functions;
 
-<<<<<<< HEAD
 public class LengthElementFunction() : ExtensionFunction( LengthMethod, CompareConstraint.MustCompare | CompareConstraint.ExpectNormalized )
 {
     public const string Name = "length";
@@ -29,40 +28,5 @@
         }
 
         return Scalar.Nothing;
-=======
-public class LengthElementFunction() : FilterExtensionFunction( LengthMethodInfo, FilterExtensionInfo.MustCompare | FilterExtensionInfo.ExpectNormalized )
-{
-    public const string Name = "length";
-    private static readonly MethodInfo LengthMethodInfo = GetMethod<LengthElementFunction>( nameof( Length ) );
-
-    public static INodeType Length( INodeType input )
-    {
-        return input switch
-        {
-            NodesType<JsonElement> nodes => LengthImpl( nodes.FirstOrDefault() ),
-            ValueType<string> valueString => new ValueType<float>( valueString.Value.Length ),
-            Null or Nothing => input,
-            _ => Constants.Nothing
-        };
-    }
-
-    public static INodeType LengthImpl( object value )
-    {
-        return value switch
-        {
-            string str => new ValueType<float>( str.Length ),
-            Array array => new ValueType<float>( array.Length ),
-            System.Collections.ICollection collection => new ValueType<float>( collection.Count ),
-            System.Collections.IEnumerable enumerable => new ValueType<float>( enumerable.Cast<object>().Count() ),
-            JsonElement node => node.ValueKind switch
-            {
-                JsonValueKind.String => new ValueType<float>( node.GetString()?.Length ?? 0 ),
-                JsonValueKind.Array => new ValueType<float>( node.EnumerateArray().Count() ),
-                JsonValueKind.Object => new ValueType<float>( node.EnumerateObject().Count() ),
-                _ => Constants.Null
-            },
-            _ => Constants.Null
-        };
->>>>>>> 55a92738
     }
 }