--- conflicted
+++ resolved
@@ -1,4 +1,4 @@
-﻿using System.Diagnostics;
+using System.Diagnostics;
 using System.Linq.Expressions;
 using Hyperbee.Json.Descriptors;
 
@@ -234,13 +234,8 @@
 
             if ( left?.GetType() != right?.GetType() )
             {
-<<<<<<< HEAD
                 typeMismatch = true; // Type mismatch: important for non-equality comparisons
                 return -1; 
-=======
-                typeMismatch = true; // Type mismatch
-                return -1;
->>>>>>> 67bd1baa
             }
 
             if ( left is string leftString && right is string rightString )
