﻿using System.Linq.Expressions;
using Hyperbee.Json.Descriptors;

namespace Hyperbee.Json.Filters.Parser.Expressions;

internal class FunctionExpressionFactory : IExpressionFactory
{
<<<<<<< HEAD
    public static bool TryGetExpression<TNode>( ref ParserState state, out Expression expression, out CompareConstraint compareConstraint, ITypeDescriptor<TNode> descriptor )
    {
        compareConstraint = CompareConstraint.None;
        expression = null;

        if ( state.Item.IsEmpty || !char.IsLetter( state.Item[0] ) )
        {
            return false;
        }

        if ( !descriptor.Functions.TryGetActivator( state.Item.ToString(), out var functionActivator ) )
        {
            return false;
=======
    public static bool TryGetExpression<TNode>( ref ParserState state, out Expression expression, ref ExpressionInfo expressionInfo, FilterParserContext<TNode> parserContext )
    {
        if ( parserContext.Descriptor.Functions.TryGetCreator( state.Item.ToString(), out var functionCreator ) )
        {
            if ( state.TrailingWhitespace )
                throw new NotSupportedException( "Whitespace is not allowed after a function name." );

            var function = functionCreator();

            expression = function
                .GetExpression( ref state, parserContext ); // will recurse for each function argument.

            expressionInfo.Kind = ExpressionKind.Function;
            expressionInfo.FunctionInfo = function.FunctionInfo;
            return true;
>>>>>>> 55a92738
        }

        if ( state.TrailingWhitespace )
            throw new NotSupportedException( "Whitespace is not allowed after a function name." );

        var function = functionActivator();

        expression = function.GetExpression<TNode>( ref state ); // will recurse for each function argument.
        compareConstraint = CompareConstraint.Function | function.CompareConstraint;

        return true;
    }
}<|MERGE_RESOLUTION|>--- conflicted
+++ resolved
@@ -1,11 +1,10 @@
-﻿using System.Linq.Expressions;
+using System.Linq.Expressions;
 using Hyperbee.Json.Descriptors;
 
 namespace Hyperbee.Json.Filters.Parser.Expressions;
 
 internal class FunctionExpressionFactory : IExpressionFactory
 {
-<<<<<<< HEAD
     public static bool TryGetExpression<TNode>( ref ParserState state, out Expression expression, out CompareConstraint compareConstraint, ITypeDescriptor<TNode> descriptor )
     {
         compareConstraint = CompareConstraint.None;
@@ -19,23 +18,6 @@
         if ( !descriptor.Functions.TryGetActivator( state.Item.ToString(), out var functionActivator ) )
         {
             return false;
-=======
-    public static bool TryGetExpression<TNode>( ref ParserState state, out Expression expression, ref ExpressionInfo expressionInfo, FilterParserContext<TNode> parserContext )
-    {
-        if ( parserContext.Descriptor.Functions.TryGetCreator( state.Item.ToString(), out var functionCreator ) )
-        {
-            if ( state.TrailingWhitespace )
-                throw new NotSupportedException( "Whitespace is not allowed after a function name." );
-
-            var function = functionCreator();
-
-            expression = function
-                .GetExpression( ref state, parserContext ); // will recurse for each function argument.
-
-            expressionInfo.Kind = ExpressionKind.Function;
-            expressionInfo.FunctionInfo = function.FunctionInfo;
-            return true;
->>>>>>> 55a92738
         }
 
         if ( state.TrailingWhitespace )
