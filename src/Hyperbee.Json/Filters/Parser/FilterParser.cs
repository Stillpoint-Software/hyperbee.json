﻿#region License

// This code is adapted from an algorithm published in MSDN Magazine, October 2015.
// Original article: "A Split-and-Merge Expression Parser in C#" by Vassili Kaplan.
// URL: https://learn.microsoft.com/en-us/archive/msdn-magazine/2015/october/csharp-a-split-and-merge-expression-parser-in-csharp
//  
// Adapted for use in this project under the terms of the Microsoft Public License (Ms-PL).
// https://opensource.org/license/ms-pl-html

#endregion

using System.Diagnostics;
using System.Linq.Expressions;
using Hyperbee.Json.Descriptors;
using Hyperbee.Json.Filters.Parser.Expressions;
using Hyperbee.Json.Filters.Values;

namespace Hyperbee.Json.Filters.Parser;

public abstract class FilterParser
{
    public const char EndLine = '\0'; // use null instead of newline
    public const char ArgClose = ')';
    public const char ArgComma = ',';
}

public class FilterParser<TNode> : FilterParser
{
    // use a common instance
    internal static readonly ParameterExpression RuntimeContextExpression = Expression.Parameter( typeof( FilterRuntimeContext<TNode> ), "runtimeContext" );
    internal static readonly ITypeDescriptor<TNode> Descriptor = JsonTypeDescriptorRegistry.GetDescriptor<TNode>();

    public static Func<FilterRuntimeContext<TNode>, bool> Compile( ReadOnlySpan<char> filter )
    {
        var expression = Parse( filter );

        return Expression.Lambda<Func<FilterRuntimeContext<TNode>, bool>>( expression, RuntimeContextExpression ).Compile();
    }

    internal static Expression Parse( ReadOnlySpan<char> filter )
    {
        filter = filter.Trim(); // remove leading and trailing whitespace to simplify parsing

        var pos = 0;
        var parenDepth = 0;
        var state = new ParserState( filter, [], ref pos, ref parenDepth, Operator.NonOperator, EndLine );

        var expression = Parse( ref state );

        return TruthyExpression.IsTruthyExpression( expression );
    }

    internal static Expression Parse( ref ParserState state ) // recursion entrypoint
    {
        if ( state.EndOfBuffer )
            throw new NotSupportedException( $"Invalid filter: \"{state.Buffer}\"." );

        // parse the expression
        var items = new List<ExprItem>();

        do
        {
            MoveNext( ref state );
            items.Add( GetExprItem( ref state ) ); // will recurse for nested expressions

        } while ( state.IsParsing );

        // check for paren mismatch
        if ( state.EndOfBuffer && state.ParenDepth != 0 )
            throw new NotSupportedException( $"Unbalanced parenthesis in filter: \"{state.Buffer}\"." );

        // merge the expressions
        var baseItem = items[0];
        var index = 1;

        return Merge( in state, baseItem, ref index, items );
    }


    private static ExprItem GetExprItem( ref ParserState state )
    {
        var expressionInfo = new ExpressionInfo();

        if ( NotExpressionFactory.TryGetExpression<TNode>( ref state, out var expression, ref expressionInfo ) )
            return ExprItem( ref state, expression, expressionInfo );

        if ( ParenExpressionFactory.TryGetExpression<TNode>( ref state, out expression, ref expressionInfo ) ) // will recurse.
            return ExprItem( ref state, expression, expressionInfo );

        if ( SelectExpressionFactory.TryGetExpression<TNode>( ref state, out expression, ref expressionInfo ) )
            return ExprItem( ref state, expression, expressionInfo );

        if ( FunctionExpressionFactory.TryGetExpression( ref state, out expression, ref expressionInfo, Descriptor ) ) // may recurse for each function argument.
            return ExprItem( ref state, expression, expressionInfo );

        if ( LiteralExpressionFactory.TryGetExpression<TNode>( ref state, out expression, ref expressionInfo ) )
            return ExprItem( ref state, expression, expressionInfo );

        if ( JsonExpressionFactory.TryGetExpression( ref state, out expression, ref expressionInfo, Descriptor ) )
            return ExprItem( ref state, expression, expressionInfo );

        throw new NotSupportedException( $"Unsupported literal: {state.Buffer.ToString()}" );

        // Helper method to create an expression item
        static ExprItem ExprItem( ref ParserState state, Expression expression, ExpressionInfo expressionInfo )
        {
            MoveNextOperator( ref state ); // will set state.Operator
            return new ExprItem( expression, state.Operator, expressionInfo );
        }
    }

    private static void MoveNext( ref ParserState state ) // move to the next item
    {
        char? quote = null;

        // remove leading whitespace
        while ( !state.EndOfBuffer && char.IsWhiteSpace( state.Current ) )
            state.Pos++;

        // check for end of buffer
        if ( state.EndOfBuffer )
        {
            state.Operator = Operator.NonOperator;
            state.Item = [];
            return;
        }

        // read next item
        var itemStart = state.Pos;
        int itemEnd;

        while ( true )
        {
            itemEnd = state.Pos; // store before calling NextCharacter 

            NextCharacter( ref state, out var nextChar, ref quote ); // will advance state.Pos

            if ( IsFinished( in state, nextChar ) )
            {
                break;
            }

            if ( state.EndOfBuffer )
            {
                itemEnd = state.Pos; // include the final character
                break;
            }
        }

        state.SetItem( itemStart, itemEnd );

        return;

        // Helper method to determine if item parsing is finished
        static bool IsFinished( in ParserState state, char ch )
        {
            // order of operations matters

            if ( state.BracketDepth != 0 )
                return false;

            if ( state.Operator.IsNonOperator() == false )
                return true;

            return ch == state.Terminal; // terminal character [ '\0' or ',' or ')' ]
        }
    }

    private static void MoveNextOperator( ref ParserState state ) // move to the next operator
    {
        if ( state.Operator.IsLogical() || state.Operator.IsComparison() )
        {
            return;
        }

        if ( !state.IsParsing )
        {
            state.Operator = Operator.NonOperator;
            return;
        }

        char? quoteChar = null;

        while ( !(state.Operator.IsLogical() || state.Operator.IsComparison()) && !state.EndOfBuffer )
        {
            NextCharacter( ref state, out _, ref quoteChar );
        }
    }

    private static void NextCharacter( ref ParserState state, out char nextChar, ref char? quoteChar )
    {
        nextChar = state.Buffer[state.Pos++];

        // Handle escape characters within quotes
        if ( quoteChar.HasValue )
        {
            if ( nextChar == '\\' && state.Pos < state.Buffer.Length )
            {
                nextChar = state.Buffer[state.Pos++];
            }
            else if ( nextChar == quoteChar && (state.Pos <= 1 || state.Buffer[state.Pos - 2] != '\\') )
            {
                quoteChar = null; // Exiting a quoted string
            }
            return;
        }

        // Normal character handling
        switch ( nextChar )
        {
            case '&' when Next( ref state, '&' ):
                state.Operator = Operator.And;
                break;
            case '|' when Next( ref state, '|' ):
                state.Operator = Operator.Or;
                break;
            case '=' when Next( ref state, '=' ):
                state.Operator = Operator.Equals;
                break;
            case '!' when Next( ref state, '=' ):
                state.Operator = Operator.NotEquals;
                break;
            case '>' when Next( ref state, '=' ):
                state.Operator = Operator.GreaterThanOrEqual;
                break;
            case '<' when Next( ref state, '=' ):
                state.Operator = Operator.LessThanOrEqual;
                break;
            case '>':
                state.Operator = Operator.GreaterThan;
                break;
            case '<':
                state.Operator = Operator.LessThan;
                break;
            case '!':
                state.Operator = Operator.Not;
                break;
            case '(':
                state.ParenDepth++;
                state.Operator = Operator.OpenParen;
                break;
            case ')':
                state.ParenDepth--;
                state.Operator = Operator.ClosedParen;
                break;
            case ' ' or '\t' or '\r' or '\n':
                state.Operator = Operator.Whitespace;
                break;
            case '[':
                state.BracketDepth++;
                state.Operator = Operator.Bracket;
                break;
            case ']':
                state.BracketDepth--;
                state.Operator = Operator.Bracket;
                break;
            case '\'' or '\"':
                quoteChar = nextChar; // Entering a quoted string
                state.Operator = Operator.Quotes;
                break;
            default:
                state.Operator = Operator.Token;
                break;
        }

        return;

        // Helper method to check if the next character is the expected character
        static bool Next( ref ParserState state, char expected )
        {
            if ( state.EndOfBuffer || state.Buffer[state.Pos] != expected )
                return false;

            state.Pos++;
            return true;
        }
    }

    private static Expression Merge( in ParserState state, ExprItem left, ref int index, List<ExprItem> items, bool mergeOneOnly = false )
    {
        if ( items.Count == 1 )
        {
            ThrowIfInvalidComparison( in state, left, null ); // single item, no recursion
        }
        else
        {
            while ( index < items.Count )
            {
                var right = items[index++];

                while ( !CanMergeItems( left, right ) )
                {
                    Merge( in state, right, ref index, items, mergeOneOnly: true ); // recursive call - right becomes left
                }

                ThrowIfInvalidComparison( in state, left, right );

                MergeItems( left, right );

                if ( mergeOneOnly )
                    return left.Expression;
            }
        }

        return left.Expression;

        // Helper method to determine if two items can be merged
        static bool CanMergeItems( ExprItem left, ExprItem right )
        {
            // "Not" can never be a right side operator
            return right.Operator != Operator.Not && GetPrecedence( left.Operator ) >= GetPrecedence( right.Operator );
        }

        // Helper method to get the priority of an operator
        static int GetPrecedence( Operator type )
        {
            return type switch // higher number means greater precedence
            {
                Operator.Not => 1,
                Operator.Or => 2,
                Operator.And => 3,
                Operator.Equals or
                    Operator.NotEquals or
                    Operator.GreaterThan or
                    Operator.GreaterThanOrEqual or
                    Operator.LessThan or
                    Operator.LessThanOrEqual => 4,
                _ => 0,
            };
        }
    }

    private static void MergeItems( ExprItem left, ExprItem right )
    {
        left.Expression = ConvertExpression<IValueType>( left.Expression );
        right.Expression = ConvertExpression<IValueType>( right.Expression );

        var comparer = Expression.Constant( Descriptor.Comparer, typeof( IValueTypeComparer ) );

        left.Expression = left.Operator switch
        {
            Operator.Equals => CompareExpression<TNode>.Equal( left.Expression, right.Expression, comparer ),
            Operator.NotEquals => CompareExpression<TNode>.NotEqual( left.Expression, right.Expression, comparer ),
            Operator.GreaterThan => CompareExpression<TNode>.GreaterThan( left.Expression, right.Expression, comparer ),
            Operator.GreaterThanOrEqual => CompareExpression<TNode>.GreaterThanOrEqual( left.Expression, right.Expression, comparer ),
            Operator.LessThan => CompareExpression<TNode>.LessThan( left.Expression, right.Expression, comparer ),
            Operator.LessThanOrEqual => CompareExpression<TNode>.LessThanOrEqual( left.Expression, right.Expression, comparer ),
            Operator.And => CompareExpression<TNode>.And( left.Expression, right.Expression, comparer ),
            Operator.Or => CompareExpression<TNode>.Or( left.Expression, right.Expression, comparer ),
            Operator.Not => CompareExpression<TNode>.Not( right.Expression, comparer ),
            _ => throw new InvalidOperationException( $"Invalid operator {left.Operator}" )
        };

        left.Expression = ConvertBoolToValueTypeExpression( left.Expression );

        left.Operator = right.Operator;
        left.ExpressionInfo.Kind = ExpressionKind.Merged;

        return;

        static Expression ConvertBoolToValueTypeExpression( Expression leftExpression )
        {
            // Convert to ScalarValue<bool> using implicit operator and then return as a IValueType
            return ConvertExpression<IValueType>( ConvertExpression<ScalarValue<bool>>( leftExpression ) );
        }

        static Expression ConvertExpression<TType>( Expression expression )
        {
<<<<<<< HEAD
            return expression != null ? Expression.Convert( expression, typeof(TType) ) : null;
=======
            return expression == null ? null : Expression.Convert( expression, typeof( TType ) );
>>>>>>> 4bca4ff1
        }
    }

    // Throw helpers

    private static void ThrowIfInvalidComparison( in ParserState state, ExprItem left, ExprItem right )
    {
        ThrowIfConstantIsNotCompared( in state, left, right );
        ThrowIfFunctionInvalidCompare( in state, left );
    }

    private static void ThrowIfFunctionInvalidCompare( in ParserState state, ExprItem item )
    {
        if ( state.IsArgument )
            return;

        if ( item.ExpressionInfo.Kind != ExpressionKind.Function )
            return;

        if ( (item.ExpressionInfo.FunctionInfo & ExtensionInfo.MustCompare) == ExtensionInfo.MustCompare &&
             !item.Operator.IsComparison() )
        {
            throw new NotSupportedException( $"Function must compare: {state.Buffer.ToString()}." );
        }

        if ( (item.ExpressionInfo.FunctionInfo & ExtensionInfo.MustNotCompare) == ExtensionInfo.MustNotCompare &&
             item.Operator.IsComparison() )
        {
            throw new NotSupportedException( $"Function must not compare: {state.Buffer.ToString()}." );
        }
    }

    private static void ThrowIfConstantIsNotCompared( in ParserState state, ExprItem left, ExprItem right )
    {
        if ( state.IsArgument )
            return;

        if ( left.ExpressionInfo.Kind == ExpressionKind.Literal && !left.Operator.IsComparison() )
            throw new NotSupportedException( $"Unsupported literal without comparison: {state.Buffer.ToString()}." );

        if ( right != null && right.ExpressionInfo.Kind == ExpressionKind.Literal && !left.Operator.IsComparison() )
            throw new NotSupportedException( $"Unsupported literal without comparison: {state.Buffer.ToString()}." );
    }

    // ExprItem

    [DebuggerDisplay( "{ExpressionInfo.Kind}, Operator = {Operator}" )]
    private sealed class ExprItem( Expression expression, Operator op, ExpressionInfo expressionInfo )
    {
        public ExpressionInfo ExpressionInfo { get; } = expressionInfo;
        public Expression Expression { get; set; } = expression;
        public Operator Operator { get; set; } = op;
    }
}<|MERGE_RESOLUTION|>--- conflicted
+++ resolved
@@ -1,4 +1,4 @@
-﻿#region License
+#region License
 
 // This code is adapted from an algorithm published in MSDN Magazine, October 2015.
 // Original article: "A Split-and-Merge Expression Parser in C#" by Vassili Kaplan.
@@ -366,11 +366,7 @@
 
         static Expression ConvertExpression<TType>( Expression expression )
         {
-<<<<<<< HEAD
-            return expression != null ? Expression.Convert( expression, typeof(TType) ) : null;
-=======
             return expression == null ? null : Expression.Convert( expression, typeof( TType ) );
->>>>>>> 4bca4ff1
         }
     }
 
