function Invoke-WebRequestWithRetry {
    param (
        [Parameter(Mandatory=$true)]
        [string]$Url,
        [int]$MaxRetries = 5,
        [int]$RetryDelay = 3 # seconds
    )

    Write-Host "Downloading $Url"

    $attempt = 0
    while ($attempt -lt $MaxRetries) {
        try {
            $response = Invoke-WebRequest -Uri $Url
            return $response
        }
        catch {
            $attempt++
            Write-Host "Attempt $attempt failed: $_"
            if ($attempt -ge $MaxRetries) {
                throw "Failed to retrieve the content after $MaxRetries attempts. Error: $_"
            }
            Start-Sleep -Seconds $RetryDelay
        }
    }

    Write-Host "Download complete."
}

function Get-JsonContent {
    param (
        [Parameter(Mandatory=$true)]
        [string]$Url,
        [string]$SavePath
    )

<<<<<<< HEAD
# Define the URL of the JSON file
$jsonUrl = "https://github.com/Stillpoint-Software/jsonpath-compliance-test-suite/raw/main/cts.json"
=======
    # Fetch the JSON content as a string
    $response = Invoke-WebRequestWithRetry -Url $Url
    $jsonContent = $response.Content

    # Save the JSON content to a file in a pretty formatted way if SavePath is provided
    if ($PSBoundParameters.ContainsKey('SavePath')) {
        $prettyJson = $jsonContent | ConvertFrom-Json -AsHashtable | ConvertTo-Json -Depth 10
        Set-Content -Path $SavePath -Value $prettyJson
        Write-Output "JSON content saved to '$SavePath'."
    }
>>>>>>> ef228b4e

    # Convert the raw JSON string to a PowerShell hashtable to access properties
    $jsonObject = $jsonContent | ConvertFrom-Json -AsHashtable

<<<<<<< HEAD



# Use regex to extract all selector properties
# $pattern = '"selector"\s*:\s*"(.*?)"'
# $matches = [regex]::Matches($jsonContent, $pattern)

# Iterate through all tests and output the properties
# for ($i = 0; $i -lt $jsonObject.tests.Count; $i++) {
#     $test = $jsonObject.tests[$i]
# 
#     $name = $test.name
#     $document = $test.document
#     $result = $test.result -replace 'results', 'result'
#     $invalid_selector = if ($test.PSObject.Properties.Match('invalid_selector').Count -gt 0) { $test.invalid_selector } else { $null }
# 
#     $rawJsonSelector = $matches[$i].Groups[1].Value
# 
#     $output = @{
#         name             = $name
#         document         = $document
#         result           = $result
#         selector         = $rawJsonSelector
#         invalid_selector = $invalid_selector
#     }

# }




# Prepare the content for the C# unit test file
$unitTestContent = @"
using System;
using System.Text.Json.Nodes;
using Hyperbee.Json.Extensions;
=======
    # Use regex to extract all selector properties
    $pattern = '"selector"\s*:\s*"(.*?)"'
    $matches = [regex]::Matches($jsonContent, $pattern)
>>>>>>> ef228b4e

    # Iterate through all tests and collect the properties
    $output = @()
    for ($i = 0; $i -lt $jsonObject.tests.Count; $i++) {
        $test = $jsonObject.tests[$i]

        $name = $test['name']

        # convert json to strings BEFORE adding to ps object to prevent unwanted conversions
        $document = ConvertTo-Json -InputObject $test['document'] -Depth 10 -Compress
        $result = if ($test.ContainsKey('result')) { ConvertTo-Json -InputObject $test['result'] -Depth 10 -Compress } else { $null }
        $results = if ($test.ContainsKey('results')) { ConvertTo-Json -InputObject $test['results'] -Depth 10 -Compress } else { $null }
        $invalid_selector = if ($test.ContainsKey('invalid_selector')) { $test['invalid_selector'] } else { $null }

        $rawJsonSelector = $matches[$i].Groups[1].Value

        $item = [PSCustomObject]@{
            name             = $name
            document         = $document
            result           = $result
            results          = $results
            selector         = $rawJsonSelector
            invalid_selector = $invalid_selector
        }

        $output += $item
    }

    return $output
}

# Helper function to convert test names to C# method names
function Convert-ToCSharpMethodName {
    param (
        [string]$name
    )
    return $name -replace '[^a-zA-Z0-9]', '_'
}

<<<<<<< HEAD
    $document = if ($test.document) { ConvertTo-Json -InputObject $test.document -Depth 4 -Compress } else { "null" }

    # Check if the result or results property exists and is not empty
    $result = $null
    if ([bool]($test.Keys -match "result")) {
        Write-Output "result"
        $result = if ($test.result) { ConvertTo-Json -InputObject $test.result -Depth 4 -Compress } else { $null }
    }

    $results = $null
    if ([bool]($test.Keys -match "results")) {
        Write-Output "results"
        $results = if ($test.results) { ConvertTo-Json -InputObject $test.results -Depth 4 -Compress } else { $null }
    }
=======
function Get-UnitTestContent {
    param (
        [Parameter(Mandatory=$true)]
        [array]$JsonTests
    )
>>>>>>> ef228b4e

    # Prepare the content for the C# unit test file
    $unitTestContent = @"
using System;
using System.Text.Json.Nodes;
using Microsoft.VisualStudio.TestTools.UnitTesting;
using Hyperbee.Json.Extensions;

namespace Hyperbee.Json.Cts
{
    [TestClass]
    public class CtsJsonTest
    {
        `r`n
"@

    $testNumber = 0

    # Loop through each test case in the JSON and generate a TestMethod
    foreach ($test in $JsonTests) {
        $name = $test.name
        $methodName = Convert-ToCSharpMethodName $name  # Convert $test.name to C# method name

<<<<<<< HEAD
        var selector = `"$escapedSelector`";
        var document = JsonNode.Parse( 
"""
$document
""" );
        var results = document.Select(selector);
"@

        if ($result -ne $null) {
            $unitTestContent += @"

        var expected = JsonNode.Parse(
"""
$result
""" );
=======
        if($null -eq $name -or $name -eq "") {
            continue
        }

        $testNumber++
        $selector = $test.selector
        $invalidSelector = if ($test.invalid_selector) { $true } else { $false }

        $document = $test.document
        $result = $test.result
        $results = $test.results
>>>>>>> ef228b4e

        # Replace placeholders in the template with actual test case data
        $unitTestContent += @"
        `r`n
        // unit-test-ref: `"$name`"
        [TestMethod]
        public void Test_$methodName`_Number$testNumber()
        {
            var selector = @`"$selector`";`r`n
"@
<<<<<<< HEAD
        } elseif ($results -ne  $null) {
            $unitTestContent += @"

        var expectedResults = JsonNode.Parse(
"""
$results
""" );

        var count = 0;
        foreach (var result in results)
        {
            Assert.IsTrue(JsonNode.DeepEquals(expectedResults![0]![count], result));
            count++;
        }
    }

=======
        
        if ($invalidSelector) {
            $unitTestContent += @"
            var document = new JsonObject(); // Empty node
            Assert.ThrowsException<NotSupportedException>(() => document.Select(selector));
        }`r`n
>>>>>>> ef228b4e
"@
        } else {
            $unitTestContent += @"
            var document = JsonNode.Parse(
                `"`"`"$document`"`"`");
            var results = document.Select(selector);`r`n
"@

            if ($null -ne $result) {
                $unitTestContent += @"
            var expect = JsonNode.Parse(
                `"`"`"$result`"`"`");

            var match = TestHelper.MatchOne(results, expect);
            Assert.IsTrue(match);
        }`r`n
"@
            } elseif ($null -ne $results) {
                $unitTestContent += @"
            var expectOneOf = JsonNode.Parse(
                `"`"`"$results`"`"`");

            var match = TestHelper.MatchAny(results, expectOneOf);
            Assert.IsTrue(match);
        }`r`n
"@
            } else {
                $unitTestContent += @"
            Assert.Fail(`"missing results`");
        }`r`n
"@
            }
        }
    }

    # Close the class and namespace
    $unitTestContent += @"
    }
}`r`n
"@

    return $unitTestContent
}

# Generate unit-tests
$jsonUrl = "https://raw.githubusercontent.com/Stillpoint-Software/jsonpath-compliance-test-suite/main/cts.json"
$savePath = "CtsJsonTest.json"
$jsonContent = Get-JsonContent -Url $jsonUrl -SavePath $savePath

$unitTestContent = Get-UnitTestContent -JsonTests $jsonContent

<<<<<<< HEAD
# Save the generated C# unit test file
Set-Content -Path "CtsJsonTest.cs" -Value $unitTestContent -Encoding UTF8
=======
# Save the generated unit-test file
Set-Content -Path "CtsJsonTest.cs" -Value $unitTestContent
>>>>>>> ef228b4e

Write-Output "C# unit test file 'CtsJsonTest.cs' generated successfully."<|MERGE_RESOLUTION|>--- conflicted
+++ resolved
@@ -34,10 +34,6 @@
         [string]$SavePath
     )
 
-<<<<<<< HEAD
-# Define the URL of the JSON file
-$jsonUrl = "https://github.com/Stillpoint-Software/jsonpath-compliance-test-suite/raw/main/cts.json"
-=======
     # Fetch the JSON content as a string
     $response = Invoke-WebRequestWithRetry -Url $Url
     $jsonContent = $response.Content
@@ -48,53 +44,13 @@
         Set-Content -Path $SavePath -Value $prettyJson
         Write-Output "JSON content saved to '$SavePath'."
     }
->>>>>>> ef228b4e
 
     # Convert the raw JSON string to a PowerShell hashtable to access properties
     $jsonObject = $jsonContent | ConvertFrom-Json -AsHashtable
 
-<<<<<<< HEAD
-
-
-
-# Use regex to extract all selector properties
-# $pattern = '"selector"\s*:\s*"(.*?)"'
-# $matches = [regex]::Matches($jsonContent, $pattern)
-
-# Iterate through all tests and output the properties
-# for ($i = 0; $i -lt $jsonObject.tests.Count; $i++) {
-#     $test = $jsonObject.tests[$i]
-# 
-#     $name = $test.name
-#     $document = $test.document
-#     $result = $test.result -replace 'results', 'result'
-#     $invalid_selector = if ($test.PSObject.Properties.Match('invalid_selector').Count -gt 0) { $test.invalid_selector } else { $null }
-# 
-#     $rawJsonSelector = $matches[$i].Groups[1].Value
-# 
-#     $output = @{
-#         name             = $name
-#         document         = $document
-#         result           = $result
-#         selector         = $rawJsonSelector
-#         invalid_selector = $invalid_selector
-#     }
-
-# }
-
-
-
-
-# Prepare the content for the C# unit test file
-$unitTestContent = @"
-using System;
-using System.Text.Json.Nodes;
-using Hyperbee.Json.Extensions;
-=======
     # Use regex to extract all selector properties
     $pattern = '"selector"\s*:\s*"(.*?)"'
     $matches = [regex]::Matches($jsonContent, $pattern)
->>>>>>> ef228b4e
 
     # Iterate through all tests and collect the properties
     $output = @()
@@ -134,28 +90,11 @@
     return $name -replace '[^a-zA-Z0-9]', '_'
 }
 
-<<<<<<< HEAD
-    $document = if ($test.document) { ConvertTo-Json -InputObject $test.document -Depth 4 -Compress } else { "null" }
-
-    # Check if the result or results property exists and is not empty
-    $result = $null
-    if ([bool]($test.Keys -match "result")) {
-        Write-Output "result"
-        $result = if ($test.result) { ConvertTo-Json -InputObject $test.result -Depth 4 -Compress } else { $null }
-    }
-
-    $results = $null
-    if ([bool]($test.Keys -match "results")) {
-        Write-Output "results"
-        $results = if ($test.results) { ConvertTo-Json -InputObject $test.results -Depth 4 -Compress } else { $null }
-    }
-=======
 function Get-UnitTestContent {
     param (
         [Parameter(Mandatory=$true)]
         [array]$JsonTests
     )
->>>>>>> ef228b4e
 
     # Prepare the content for the C# unit test file
     $unitTestContent = @"
@@ -179,23 +118,6 @@
         $name = $test.name
         $methodName = Convert-ToCSharpMethodName $name  # Convert $test.name to C# method name
 
-<<<<<<< HEAD
-        var selector = `"$escapedSelector`";
-        var document = JsonNode.Parse( 
-"""
-$document
-""" );
-        var results = document.Select(selector);
-"@
-
-        if ($result -ne $null) {
-            $unitTestContent += @"
-
-        var expected = JsonNode.Parse(
-"""
-$result
-""" );
-=======
         if($null -eq $name -or $name -eq "") {
             continue
         }
@@ -207,7 +129,6 @@
         $document = $test.document
         $result = $test.result
         $results = $test.results
->>>>>>> ef228b4e
 
         # Replace placeholders in the template with actual test case data
         $unitTestContent += @"
@@ -218,31 +139,12 @@
         {
             var selector = @`"$selector`";`r`n
 "@
-<<<<<<< HEAD
-        } elseif ($results -ne  $null) {
-            $unitTestContent += @"
-
-        var expectedResults = JsonNode.Parse(
-"""
-$results
-""" );
-
-        var count = 0;
-        foreach (var result in results)
-        {
-            Assert.IsTrue(JsonNode.DeepEquals(expectedResults![0]![count], result));
-            count++;
-        }
-    }
-
-=======
         
         if ($invalidSelector) {
             $unitTestContent += @"
             var document = new JsonObject(); // Empty node
             Assert.ThrowsException<NotSupportedException>(() => document.Select(selector));
         }`r`n
->>>>>>> ef228b4e
 "@
         } else {
             $unitTestContent += @"
@@ -294,12 +196,7 @@
 
 $unitTestContent = Get-UnitTestContent -JsonTests $jsonContent
 
-<<<<<<< HEAD
-# Save the generated C# unit test file
-Set-Content -Path "CtsJsonTest.cs" -Value $unitTestContent -Encoding UTF8
-=======
 # Save the generated unit-test file
 Set-Content -Path "CtsJsonTest.cs" -Value $unitTestContent
->>>>>>> ef228b4e
 
 Write-Output "C# unit test file 'CtsJsonTest.cs' generated successfully."