﻿#region License

// This code is adapted from an algorithm published in MSDN Magazine, October 2015.
// Original article: "A Split-and-Merge Expression Parser in C#" by Vassili Kaplan.
// URL: https://learn.microsoft.com/en-us/archive/msdn-magazine/2015/october/csharp-a-split-and-merge-expression-parser-in-csharp
//  
// Adapted for use in this project under the terms of the Microsoft Public License (Ms-PL).
// https://opensource.org/license/ms-pl-html

#endregion

using System.Linq.Expressions;
using System.Reflection;
using Hyperbee.Json.Descriptors;

namespace Hyperbee.Json.Filters.Parser;

public class FilterParser
{
    public const char EndLine = '\n';
    public const char EndArg = ')';
    public const char ArgSeparator = ',';

    private static readonly MethodInfo ObjectEquals = typeof( object ).GetMethod( "Equals", [typeof( object ), typeof( object )] );

    public static Func<TNode, TNode, bool> Compile<TNode>( ReadOnlySpan<char> filter, ITypeDescriptor descriptor )
    {
        var currentParam = Expression.Parameter( typeof( TNode ) );
        var rootParam = Expression.Parameter( typeof( TNode ) );
        var executionContext = new FilterExecutionContext( currentParam, rootParam, descriptor );

        var expression = Parse( filter, executionContext );

        return Expression.Lambda<Func<TNode, TNode, bool>>( expression, currentParam, rootParam ).Compile();
    }

    internal static Expression Parse( ReadOnlySpan<char> filter, FilterExecutionContext executionContext )
    {
        var from = 0;
        var expression = Parse( filter, ref from, EndLine, executionContext );

        return FilterTruthyExpression.IsTruthyExpression( expression );
    }

    internal static Expression Parse( ReadOnlySpan<char> filter, ref int pos, char terminal, FilterExecutionContext executionContext )
    {
        if ( executionContext == null )
            throw new ArgumentNullException( nameof( executionContext ) );

        if ( pos >= filter.Length || filter[pos] == terminal )
            throw new ArgumentException( "Invalid filter", nameof( filter ) );

        var tokens = new List<ParserToken>( 8 );

        while ( pos < filter.Length && filter[pos] != terminal )
        {
            var tokenSpan = GetNextTokenSpan( filter, ref pos, terminal, out var tokenType );

            switch ( tokenType )
            {
                case TokenType.Not:
                    {
                        tokens.Add( new ParserToken( null, TokenType.Not ) );
                        break;
                    }
                case TokenType.OpenParen when tokenSpan.IsEmpty:
                    {
                        var expr = Parse( filter, ref pos, EndArg, executionContext ); // will recurse.
                        var nextType = GetNextTokenType( tokenType, filter, ref pos, terminal );
                        tokens.Add( new ParserToken( expr, nextType ) );
                        break;
                    }
                default:
                    {
                        if ( !TryGetFunctionExpression( filter, tokenSpan, ref pos, out var expr, executionContext ) ) // will recurse for each function argument.
                            expr = GetLiteralExpression( tokenSpan );

                        var nextType = GetNextTokenType( tokenType, filter, ref pos, terminal );
                        tokens.Add( new ParserToken( expr, nextType ) );
                        break;
                    }
            }
        }

        // Advance to next non-whitespace for recursive calls.
        if ( pos < filter.Length && (filter[pos] == EndArg || filter[pos] == terminal) )
        {
            do
                pos++;
            while ( pos < filter.Length && char.IsWhiteSpace( filter[pos] ) );
        }

        var baseToken = tokens[0];
        var index = 1;

        return Merge( baseToken, ref index, tokens, executionContext.Descriptor );
    }
<<<<<<< HEAD
    
    private static ReadOnlySpan<char> GetNextTokenSpan( ReadOnlySpan<char> filter, ref int pos, char terminal, out TokenType tokenType )
=======

    private static ReadOnlySpan<char> GetNextTokenSpan( ReadOnlySpan<char> filter, ref int pos, char terminal, out FilterTokenType tokenType )
>>>>>>> b418605a
    {
        char? quote = null;

        // remove leading whitespace
        while ( pos < filter.Length && char.IsWhiteSpace( filter[pos] ) )
            pos++;

        // check for end of filter
        if ( pos >= filter.Length )
        {
            tokenType = TokenType.Unassigned;
            return [];
        }

        var tokenStart = pos;
        int tokenEnd;

        while ( true )
        {
            tokenEnd = pos; // assign before the call to Next

            GetNextCharacter( filter, ref pos, out tokenType, out var nextChar, ref quote );

            if ( IsFinishedCollecting( pos - tokenStart, nextChar, tokenType, terminal ) )
                break;

            if ( pos < filter.Length && filter[pos] != terminal )
                continue;

            tokenEnd = pos; // include the terminal character
            break;
        }

        var value = filter[tokenStart..tokenEnd].TrimEnd();
        return value;

        static bool IsFinishedCollecting( int count, char ch, TokenType tokenType, char terminal )
        {
            // Order of operations matters here
            if ( count == 0 && ch == EndArg )
                return false;

            if ( tokenType != TokenType.Unassigned && tokenType != TokenType.ClosedParen )
                return true;

            if ( ch == terminal || ch == EndArg || ch == EndLine )
                return true;

            return false;
        }
    }

    private static TokenType GetNextTokenType( TokenType tokenType, ReadOnlySpan<char> filter, ref int pos, char terminal )
    {
        if ( !IsParenOrUnassigned( tokenType ) )
            return tokenType;

        var nextType = tokenType;

        if ( pos >= filter.Length || filter[pos] == EndArg || filter[pos] == terminal )
            return TokenType.ClosedParen;

        char? quoteChar = null;
        var posTmp = pos;

        while ( IsParenOrUnassigned( nextType ) && posTmp < filter.Length )
        {
            GetNextCharacter( filter, ref posTmp, out nextType, out _, ref quoteChar );
        }

        pos = !IsParenOrUnassigned( nextType ) ? posTmp : posTmp > pos ? posTmp - 1 : pos;

        return nextType;

        static bool IsParenOrUnassigned( TokenType tokenType )
        {
            return tokenType is TokenType.Unassigned or TokenType.OpenParen or TokenType.ClosedParen;
        }
    }

    private static void GetNextCharacter( ReadOnlySpan<char> filter, ref int pos, out TokenType tokenType, out char nextChar, ref char? quoteChar )
    {
        nextChar = filter[pos++];

        switch ( nextChar )
        {
            case '&' when NextCharacter( filter, pos, '&' ):
                pos++;
                tokenType = TokenType.And;
                break;
            case '|' when NextCharacter( filter, pos, '|' ):
                pos++;
                tokenType = TokenType.Or;
                break;
            case '=' when NextCharacter( filter, pos, '=' ):
                pos++;
                tokenType = TokenType.Equals;
                break;
            case '!' when NextCharacter( filter, pos, '=' ):
                pos++;
                tokenType = TokenType.NotEquals;
                break;
            case '>' when NextCharacter( filter, pos, '=' ):
                pos++;
                tokenType = TokenType.GreaterThanOrEqual;
                break;
            case '<' when NextCharacter( filter, pos, '=' ):
                pos++;
                tokenType = TokenType.LessThanOrEqual;
                break;
            case '>':
                tokenType = TokenType.GreaterThan;
                break;
            case '<':
                tokenType = TokenType.LessThan;
                break;
            case '!':
                tokenType = TokenType.Not;
                break;
            case '(':
                tokenType = TokenType.OpenParen;
                break;
            case ')':
                tokenType = TokenType.ClosedParen;
                break;
            case ' ' or '\t' when quoteChar == null:
                tokenType = TokenType.Unassigned;
                break;
            case '\'' or '\"' when pos > 0 && filter[pos - 1] != '\\':
                quoteChar = quoteChar == null ? nextChar : null;
                tokenType = TokenType.Unassigned;
                break;
            default:
                tokenType = TokenType.Unassigned;
                break;
        }

        return;

        static bool NextCharacter( ReadOnlySpan<char> filter, int pos, char expected )
        {
            return pos < filter.Length && filter[pos] == expected;
        }
    }

    private static Expression Merge( ParserToken current, ref int index, List<ParserToken> tokens, ITypeDescriptor descriptor, bool mergeOneOnly = false )
    {
        while ( index < tokens.Count )
        {
            var next = tokens[index++];

            while ( !CanMergeTokens( current, next ) )
            {
                Merge( next, ref index, tokens, descriptor, mergeOneOnly: true ); // recursive call
            }

            MergeTokens( current, next, descriptor );

            if ( mergeOneOnly )
                return current.Expression;
        }

        return current.Expression;

        static bool CanMergeTokens( ParserToken left, ParserToken right )
        {
            // "Not" can never be a right side operator
            return right.TokenType != TokenType.Not && GetPriority( left.TokenType ) >= GetPriority( right.TokenType );
        }

        static int GetPriority( TokenType type )
        {
            return type switch
            {
                TokenType.Not => 1,
                TokenType.And or TokenType.Or => 2,
                TokenType.Equals or TokenType.NotEquals or TokenType.GreaterThan or TokenType.GreaterThanOrEqual or TokenType.LessThan or TokenType.LessThanOrEqual => 3,
                _ => 0,
            };
        }
    }

    private static void MergeTokens( ParserToken left, ParserToken right, ITypeDescriptor descriptor )
    {
        // Ensure both expressions are value expressions
        left.Expression = descriptor.GetValueExpression( left.Expression );
        right.Expression = descriptor.GetValueExpression( right.Expression );

        // Determine if we are comparing numerical values so that we can use the correct comparison method
        bool isNumerical = IsNumerical( left.Expression?.Type ) || IsNumerical( right.Expression.Type );

        left.Expression = left.TokenType switch
        {
            TokenType.Equals => CompareConvert( isNumerical ? Expression.Equal : Equal, left.Expression, right.Expression, isNumerical ),
            TokenType.NotEquals => CompareConvert( isNumerical ? Expression.NotEqual : NotEqual, left.Expression, right.Expression, isNumerical ),

            // Assume/force numerical
            TokenType.GreaterThan => CompareConvert( Expression.GreaterThan, left.Expression, right.Expression ),
            TokenType.GreaterThanOrEqual => CompareConvert( Expression.GreaterThanOrEqual, left.Expression, right.Expression ),
            TokenType.LessThan => CompareConvert( Expression.LessThan, left.Expression, right.Expression ),
            TokenType.LessThanOrEqual => CompareConvert( Expression.LessThanOrEqual, left.Expression, right.Expression ),

            TokenType.And => Expression.AndAlso( left.Expression!, right.Expression ),
            TokenType.Or => Expression.OrElse( left.Expression!, right.Expression ),

            TokenType.Not => Expression.Not( right.Expression ),
            _ => left.Expression
        };

        // Wrap left expression in a try-catch block to handle exceptions
        left.Expression = left.Expression == null
            ? left.Expression
            : Expression.TryCatchFinally(
                left.Expression,
                Expression.Empty(), // Ensure finally block is present
                Expression.Catch( typeof( Exception ), Expression.Constant( false ) )
            );

        left.TokenType = right.TokenType;
        return;

        static bool IsNumerical( Type type ) => type == typeof( float ) || type == typeof( int );

        // Use Equal Method vs equal operator
        static Expression Equal( Expression l, Expression r ) => Expression.Call( ObjectEquals, l, r );
        static Expression NotEqual( Expression l, Expression r ) => Expression.Not( Equal( l, r ) );
    }

    private static Expression CompareConvert( Func<Expression, Expression, Expression> compare, Expression left, Expression right, bool isNumerical = true )
    {
        if ( isNumerical )
        {
            if ( left.Type == typeof( object ) )
                left = Expression.Convert( left, typeof( float ) );

            if ( right.Type == typeof( object ) )
                right = Expression.Convert( right, typeof( float ) );

            if ( left.Type == typeof( int ) )
                left = Expression.Convert( left, typeof( float ) );

            if ( right.Type == typeof( int ) )
                right = Expression.Convert( right, typeof( float ) );
        }

        if ( left.Type == typeof( object ) && right.Type == typeof( string ) )
            return compare( Expression.Convert( left, typeof( string ) ), right );

        if ( left.Type == typeof( string ) && right.Type == typeof( object ) )
            return compare( left, Expression.Convert( right, typeof( string ) ) );

        return compare( left, right );
    }

    private static ConstantExpression GetLiteralExpression( ReadOnlySpan<char> item )
    {
        // Check for known literals (true, false, null) first

        if ( item.Equals( "true", StringComparison.OrdinalIgnoreCase ) )
            return Expression.Constant( true );

        if ( item.Equals( "false", StringComparison.OrdinalIgnoreCase ) )
            return Expression.Constant( false );

        if ( item.Equals( "null", StringComparison.OrdinalIgnoreCase ) )
            return Expression.Constant( null );

        // Check for quoted strings

        if ( item.Length >= 2 && (item[0] == '"' && item[^1] == '"' || item[0] == '\'' && item[^1] == '\'') )
            return Expression.Constant( item[1..^1].ToString() ); // remove quotes

        // Check for numbers
        // TODO: Currently assuming all numbers are floats since we don't know what's in the data or the other side of the operator yet.

        if ( float.TryParse( item, out float result ) )
            return Expression.Constant( result );

        throw new ArgumentException( $"Unsupported literal: {item.ToString()}" );
    }

    private static bool TryGetFunctionExpression( ReadOnlySpan<char> filter, ReadOnlySpan<char> item, ref int pos, out Expression expression, FilterExecutionContext executionContext )
    {
        // select 
        if ( item[0] == '$' || item[0] == '@' )
        {
            expression = executionContext.Descriptor
                .GetSelectFunction()
                .GetExpression( filter, item, ref pos, executionContext ); // may cause `Select` recursion.
            return true;
        }

        // function
        if ( executionContext.Descriptor.Functions.TryGetCreator( item.ToString(), out var functionCreator ) )
        {
            expression = functionCreator()
                .GetExpression( filter, item, ref pos, executionContext ); // will recurse for each function argument.
            return true;
        }

        expression = null;
        return false;
    }

    private enum TokenType
    {
        Unassigned = 0, // used to represent an unassigned token
        OpenParen,
        ClosedParen,
        Not,
        Equals,
        NotEquals,
        LessThan,
        LessThanOrEqual,
        GreaterThan,
        GreaterThanOrEqual,
        Or,
        And
    }

    private class ParserToken( Expression expression, TokenType tokenType )
    {
        public Expression Expression { get; set; } = expression;
        public TokenType TokenType { get; set; } = tokenType;
    }
}<|MERGE_RESOLUTION|>--- conflicted
+++ resolved
@@ -1,4 +1,4 @@
-﻿#region License
+#region License
 
 // This code is adapted from an algorithm published in MSDN Magazine, October 2015.
 // Original article: "A Split-and-Merge Expression Parser in C#" by Vassili Kaplan.
@@ -95,13 +95,8 @@
 
         return Merge( baseToken, ref index, tokens, executionContext.Descriptor );
     }
-<<<<<<< HEAD
-    
-    private static ReadOnlySpan<char> GetNextTokenSpan( ReadOnlySpan<char> filter, ref int pos, char terminal, out TokenType tokenType )
-=======
 
     private static ReadOnlySpan<char> GetNextTokenSpan( ReadOnlySpan<char> filter, ref int pos, char terminal, out FilterTokenType tokenType )
->>>>>>> b418605a
     {
         char? quote = null;
 
