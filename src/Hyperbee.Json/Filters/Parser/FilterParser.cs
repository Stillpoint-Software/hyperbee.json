﻿#region License

// This code is adapted from an algorithm published in MSDN Magazine, October 2015.
// Original article: "A Split-and-Merge Expression Parser in C#" by Vassili Kaplan.
// URL: https://learn.microsoft.com/en-us/archive/msdn-magazine/2015/october/csharp-a-split-and-merge-expression-parser-in-csharp
//  
// Adapted for use in this project under the terms of the Microsoft Public License (Ms-PL).
// https://opensource.org/license/ms-pl-html

#endregion

using System.Diagnostics;
using System.Linq.Expressions;
using Hyperbee.Json.Descriptors;
using Hyperbee.Json.Filters.Parser.Expressions;
using Hyperbee.Json.Filters.Values;

namespace Hyperbee.Json.Filters.Parser;

public abstract class FilterParser
{
    public const char EndLine = '\0'; // use null instead of newline
    public const char ArgClose = ')';
    public const char ArgComma = ',';
}

public class FilterParser<TNode> : FilterParser
{
    // use a common instance
    internal static readonly ParameterExpression RuntimeContextExpression = Expression.Parameter( typeof( FilterRuntimeContext<TNode> ), "runtimeContext" );
<<<<<<< HEAD

    public static Func<FilterRuntimeContext<TNode>, bool> Compile( ReadOnlySpan<char> filter, ITypeDescriptor<TNode> descriptor )
    {
        var expression = Parse( filter, descriptor );
        return Expression.Lambda<Func<FilterRuntimeContext<TNode>, bool>>( expression, RuntimeContextExpression ).Compile();
    }

    internal static Expression Parse( ReadOnlySpan<char> filter, ITypeDescriptor<TNode> descriptor )
=======
    internal static readonly ITypeDescriptor<TNode> Descriptor = JsonTypeDescriptorRegistry.GetDescriptor<TNode>();

    public static Func<FilterRuntimeContext<TNode>, bool> Compile( ReadOnlySpan<char> filter )
    {
        var expression = Parse( filter );
        return Expression.Lambda<Func<FilterRuntimeContext<TNode>, bool>>( expression, RuntimeContextExpression ).Compile();
    }

    internal static Expression Parse( ReadOnlySpan<char> filter )
>>>>>>> 583cc32a
    {
        filter = filter.Trim(); // remove leading and trailing whitespace to simplify parsing

        var pos = 0;
        var parenDepth = 0;
        var state = new ParserState( filter, [], ref pos, ref parenDepth, Operator.NonOperator, EndLine );

<<<<<<< HEAD
        var expression = Parse( ref state, descriptor );
=======
        var expression = Parse( ref state );
>>>>>>> 583cc32a

        return TruthyExpression.IsTruthyExpression( expression );
    }

<<<<<<< HEAD
    internal static Expression Parse( ref ParserState state, ITypeDescriptor<TNode> descriptor ) // recursion entrypoint
    {
        // validate input
        if ( descriptor == null )
            throw new ArgumentNullException( nameof( descriptor ) );

=======
    internal static Expression Parse( ref ParserState state ) // recursion entrypoint
    {
>>>>>>> 583cc32a
        if ( state.EndOfBuffer )
            throw new NotSupportedException( $"Invalid filter: \"{state.Buffer}\"." );

        // parse the expression
        var items = new List<ExprItem>();

        do
        {
            MoveNext( ref state );
<<<<<<< HEAD
            items.Add( GetExprItem( ref state, descriptor ) ); // will recurse for nested expressions
=======
            items.Add( GetExprItem( ref state ) ); // will recurse for nested expressions
>>>>>>> 583cc32a

        } while ( state.IsParsing );

        // check for paren mismatch
        if ( state.EndOfBuffer && state.ParenDepth != 0 )
            throw new NotSupportedException( $"Unbalanced parenthesis in filter: \"{state.Buffer}\"." );

        // merge the expressions
        var baseItem = items[0];
        var index = 1;

<<<<<<< HEAD
        return Merge( in state, baseItem, ref index, items, descriptor );
    }


    private static ExprItem GetExprItem( ref ParserState state, ITypeDescriptor<TNode> descriptor )
    {
        var expressionInfo = new ExpressionInfo();

        if ( NotExpressionFactory.TryGetExpression( ref state, out var expression, ref expressionInfo, descriptor ) )
            return ExprItem( ref state, expression, expressionInfo );

        if ( ParenExpressionFactory.TryGetExpression( ref state, out expression, ref expressionInfo, descriptor ) ) // will recurse.
            return ExprItem( ref state, expression, expressionInfo );

        if ( SelectExpressionFactory.TryGetExpression( ref state, out expression, ref expressionInfo, descriptor ) )
            return ExprItem( ref state, expression, expressionInfo );

        if ( FunctionExpressionFactory.TryGetExpression( ref state, out expression, ref expressionInfo, descriptor ) ) // may recurse for each function argument.
            return ExprItem( ref state, expression, expressionInfo );

        if ( LiteralExpressionFactory.TryGetExpression( ref state, out expression, ref expressionInfo, descriptor ) )
            return ExprItem( ref state, expression, expressionInfo );

        if ( JsonExpressionFactory.TryGetExpression( ref state, out expression, ref expressionInfo, descriptor ) )
=======
        return Merge( in state, baseItem, ref index, items );
    }


    private static ExprItem GetExprItem( ref ParserState state )
    {
        var expressionInfo = new ExpressionInfo();

        if ( NotExpressionFactory.TryGetExpression<TNode>( ref state, out var expression, ref expressionInfo ) )
            return ExprItem( ref state, expression, expressionInfo );

        if ( ParenExpressionFactory.TryGetExpression<TNode>( ref state, out expression, ref expressionInfo ) ) // will recurse.
            return ExprItem( ref state, expression, expressionInfo );

        if ( SelectExpressionFactory.TryGetExpression<TNode>( ref state, out expression, ref expressionInfo ) )
            return ExprItem( ref state, expression, expressionInfo );

        if ( FunctionExpressionFactory.TryGetExpression<TNode>( ref state, out expression, ref expressionInfo, Descriptor ) ) // may recurse for each function argument.
            return ExprItem( ref state, expression, expressionInfo );

        if ( LiteralExpressionFactory.TryGetExpression<TNode>( ref state, out expression, ref expressionInfo ) )
            return ExprItem( ref state, expression, expressionInfo );

        if ( JsonExpressionFactory.TryGetExpression<TNode>( ref state, out expression, ref expressionInfo, Descriptor ) )
>>>>>>> 583cc32a
            return ExprItem( ref state, expression, expressionInfo );

        throw new NotSupportedException( $"Unsupported literal: {state.Buffer.ToString()}" );

        // Helper method to create an expression item
        static ExprItem ExprItem( ref ParserState state, Expression expression, ExpressionInfo expressionInfo )
        {
            MoveNextOperator( ref state ); // will set state.Operator
            return new ExprItem( expression, state.Operator, expressionInfo );
        }
    }

    private static void MoveNext( ref ParserState state ) // move to the next item
    {
        char? quote = null;

        // remove leading whitespace
        while ( !state.EndOfBuffer && char.IsWhiteSpace( state.Current ) )
            state.Pos++;

        // check for end of buffer
        if ( state.EndOfBuffer )
        {
            state.Operator = Operator.NonOperator;
            state.Item = [];
            return;
        }

        // read next item
        var itemStart = state.Pos;
        int itemEnd;

        while ( true )
        {
            itemEnd = state.Pos; // store before calling NextCharacter 

            NextCharacter( ref state, out var nextChar, ref quote ); // will advance state.Pos

            if ( IsFinished( in state, nextChar ) )
            {
                break;
            }

            if ( state.EndOfBuffer )
            {
                itemEnd = state.Pos; // include the final character
                break;
            }
        }

        state.SetItem( itemStart, itemEnd );

        return;

        // Helper method to determine if item parsing is finished
        static bool IsFinished( in ParserState state, char ch )
        {
            // order of operations matters

            if ( state.BracketDepth != 0 )
                return false;

            if ( state.Operator.IsNonOperator() == false )
                return true;

            return ch == state.Terminal; // terminal character [ '\0' or ',' or ')' ]
        }
    }

    private static void MoveNextOperator( ref ParserState state ) // move to the next operator
    {
        if ( state.Operator.IsLogical() || state.Operator.IsComparison() )
        {
            return;
        }

        if ( !state.IsParsing )
        {
            state.Operator = Operator.NonOperator;
            return;
        }

        char? quoteChar = null;

        while ( !(state.Operator.IsLogical() || state.Operator.IsComparison()) && !state.EndOfBuffer )
        {
            NextCharacter( ref state, out _, ref quoteChar );
        }
    }

    private static void NextCharacter( ref ParserState state, out char nextChar, ref char? quoteChar )
    {
        nextChar = state.Buffer[state.Pos++];

        // Handle escape characters within quotes
        if ( quoteChar.HasValue )
        {
            if ( nextChar == '\\' && state.Pos < state.Buffer.Length )
            {
                nextChar = state.Buffer[state.Pos++];
            }
            else if ( nextChar == quoteChar && (state.Pos <= 1 || state.Buffer[state.Pos - 2] != '\\') )
            {
                quoteChar = null; // Exiting a quoted string
            }
            return;
        }

        // Normal character handling
        switch ( nextChar )
        {
            case '&' when Next( ref state, '&' ):
                state.Operator = Operator.And;
                break;
            case '|' when Next( ref state, '|' ):
                state.Operator = Operator.Or;
                break;
            case '=' when Next( ref state, '=' ):
                state.Operator = Operator.Equals;
                break;
            case '!' when Next( ref state, '=' ):
                state.Operator = Operator.NotEquals;
                break;
            case '>' when Next( ref state, '=' ):
                state.Operator = Operator.GreaterThanOrEqual;
                break;
            case '<' when Next( ref state, '=' ):
                state.Operator = Operator.LessThanOrEqual;
                break;
            case '>':
                state.Operator = Operator.GreaterThan;
                break;
            case '<':
                state.Operator = Operator.LessThan;
                break;
            case '!':
                state.Operator = Operator.Not;
                break;
            case '(':
                state.ParenDepth++;
                state.Operator = Operator.OpenParen;
                break;
            case ')':
                state.ParenDepth--;
                state.Operator = Operator.ClosedParen;
                break;
            case ' ' or '\t' or '\r' or '\n':
                state.Operator = Operator.Whitespace;
                break;
            case '[':
                state.BracketDepth++;
                state.Operator = Operator.Bracket;
                break;
            case ']':
                state.BracketDepth--;
                state.Operator = Operator.Bracket;
                break;
            case '\'' or '\"':
                quoteChar = nextChar; // Entering a quoted string
                state.Operator = Operator.Quotes;
                break;
            default:
                state.Operator = Operator.Token;
                break;
        }

        return;

        // Helper method to check if the next character is the expected character
        static bool Next( ref ParserState state, char expected )
        {
            if ( state.EndOfBuffer || state.Buffer[state.Pos] != expected )
                return false;

            state.Pos++;
            return true;
        }
    }

<<<<<<< HEAD
    private static Expression Merge( in ParserState state, ExprItem left, ref int index, List<ExprItem> items, ITypeDescriptor<TNode> descriptor, bool mergeOneOnly = false )
=======
    private static Expression Merge( in ParserState state, ExprItem left, ref int index, List<ExprItem> items, bool mergeOneOnly = false )
>>>>>>> 583cc32a
    {
        if ( items.Count == 1 )
        {
            ThrowIfInvalidComparison( in state, left, null ); // single item, no recursion
        }
        else
        {
            while ( index < items.Count )
            {
                var right = items[index++];

                while ( !CanMergeItems( left, right ) )
                {
<<<<<<< HEAD
                    Merge( in state, right, ref index, items, descriptor, mergeOneOnly: true ); // recursive call - right becomes left
=======
                    Merge( in state, right, ref index, items, mergeOneOnly: true ); // recursive call - right becomes left
>>>>>>> 583cc32a
                }

                ThrowIfInvalidComparison( in state, left, right );

<<<<<<< HEAD
                MergeItems( left, right, descriptor );
=======
                MergeItems( left, right );
>>>>>>> 583cc32a

                if ( mergeOneOnly )
                    return left.Expression;
            }
        }

        return left.Expression;

        // Helper method to determine if two items can be merged
        static bool CanMergeItems( ExprItem left, ExprItem right )
        {
            // "Not" can never be a right side operator
            return right.Operator != Operator.Not && GetPrecedence( left.Operator ) >= GetPrecedence( right.Operator );
        }

        // Helper method to get the priority of an operator
        static int GetPrecedence( Operator type )
        {
            return type switch // higher number means greater precedence
            {
                Operator.Not => 1,
                Operator.Or => 2,
                Operator.And => 3,
                Operator.Equals or
                    Operator.NotEquals or
                    Operator.GreaterThan or
                    Operator.GreaterThanOrEqual or
                    Operator.LessThan or
                    Operator.LessThanOrEqual => 4,
                _ => 0,
            };
        }
    }

<<<<<<< HEAD
    private static void MergeItems( ExprItem left, ExprItem right, ITypeDescriptor<TNode> descriptor )
    {
        left.Expression = BindComparerExpression( descriptor, left.Expression );
        right.Expression = BindComparerExpression( descriptor, right.Expression );
=======
    private static void MergeItems( ExprItem left, ExprItem right )
    {
        left.Expression = ConvertExpression<IValueType>( left.Expression );
        right.Expression = ConvertExpression<IValueType>( right.Expression );

        var comparer = Expression.Constant( Descriptor.Comparer, typeof( IValueTypeComparer ) );
>>>>>>> 583cc32a

        left.Expression = left.Operator switch
        {
            Operator.Equals => CompareExpression<TNode>.Equal( left.Expression, right.Expression, comparer ),
            Operator.NotEquals => CompareExpression<TNode>.NotEqual( left.Expression, right.Expression, comparer ),
            Operator.GreaterThan => CompareExpression<TNode>.GreaterThan( left.Expression, right.Expression, comparer ),
            Operator.GreaterThanOrEqual => CompareExpression<TNode>.GreaterThanOrEqual( left.Expression, right.Expression, comparer ),
            Operator.LessThan => CompareExpression<TNode>.LessThan( left.Expression, right.Expression, comparer ),
            Operator.LessThanOrEqual => CompareExpression<TNode>.LessThanOrEqual( left.Expression, right.Expression, comparer ),
            Operator.And => CompareExpression<TNode>.And( left.Expression, right.Expression, comparer ),
            Operator.Or => CompareExpression<TNode>.Or( left.Expression, right.Expression, comparer ),
            Operator.Not => CompareExpression<TNode>.Not( right.Expression, comparer ),
            _ => throw new InvalidOperationException( $"Invalid operator {left.Operator}" )
        };

        left.Expression = ConvertBoolToScalarExpression( left.Expression );

        left.Operator = right.Operator;
        left.ExpressionInfo.Kind = ExpressionKind.Merged;

        return;

        static Expression ConvertBoolToScalarExpression( Expression leftExpression )
        {
            // convert bool result to Scalar.True or Scalar.False
            Expression conditionalExpression = Expression.Condition(
                leftExpression,
                Expression.Constant( Scalar.True, typeof( IValueType ) ),
                Expression.Constant( Scalar.False, typeof( IValueType ) )
            );

            return conditionalExpression;
        }

<<<<<<< HEAD
        static Expression BindComparerExpression( ITypeDescriptor<TNode> descriptor, Expression expression )
        {
            // Create an Expression that does:
            //
            // static IValueType BindComparerExpression(ITypeDescriptor<TNode> descriptor, IValueType value)
            // {
            //    value.Comparer = parserContext.Descriptor.Comparer;
            //    return value;
            // }

            if ( expression == null )
                return null;

            var valueVariable = Expression.Variable( typeof( IValueType ), "value" );

            var valueAssign = Expression.Assign(
                valueVariable,
                Expression.Convert( expression, typeof( IValueType ) ) );

            var comparerAssign = Expression.Assign(
                Expression.PropertyOrField( valueVariable, "Comparer" ),
                Expression.Constant( descriptor.Comparer, typeof( IValueTypeComparer ) )
            );

            return Expression.Block(
                [valueVariable],
                valueAssign,
                comparerAssign,
                valueVariable
            );
=======
        static Expression ConvertExpression<TType>( Expression expression )
        {
            return expression == null ? null : Expression.Convert( expression, typeof(TType) );
>>>>>>> 583cc32a
        }
    }

    // Throw helpers

    private static void ThrowIfInvalidComparison( in ParserState state, ExprItem left, ExprItem right )
    {
        ThrowIfConstantIsNotCompared( in state, left, right );
        ThrowIfFunctionInvalidCompare( in state, left );
    }

    private static void ThrowIfFunctionInvalidCompare( in ParserState state, ExprItem item )
    {
        if ( state.IsArgument )
            return;

        if ( item.ExpressionInfo.Kind != ExpressionKind.Function )
            return;

        if ( (item.ExpressionInfo.FunctionInfo & ExtensionInfo.MustCompare) == ExtensionInfo.MustCompare &&
             !item.Operator.IsComparison() )
        {
            throw new NotSupportedException( $"Function must compare: {state.Buffer.ToString()}." );
        }

        if ( (item.ExpressionInfo.FunctionInfo & ExtensionInfo.MustNotCompare) == ExtensionInfo.MustNotCompare &&
             item.Operator.IsComparison() )
        {
            throw new NotSupportedException( $"Function must not compare: {state.Buffer.ToString()}." );
        }
    }

    private static void ThrowIfConstantIsNotCompared( in ParserState state, ExprItem left, ExprItem right )
    {
        if ( state.IsArgument )
            return;

        if ( left.ExpressionInfo.Kind == ExpressionKind.Literal && !left.Operator.IsComparison() )
            throw new NotSupportedException( $"Unsupported literal without comparison: {state.Buffer.ToString()}." );

        if ( right != null && right.ExpressionInfo.Kind == ExpressionKind.Literal && !left.Operator.IsComparison() )
            throw new NotSupportedException( $"Unsupported literal without comparison: {state.Buffer.ToString()}." );
    }

    // ExprItem

    [DebuggerDisplay( "{ExpressionInfo.Kind}, Operator = {Operator}" )]
    private sealed class ExprItem( Expression expression, Operator op, ExpressionInfo expressionInfo )
    {
        public ExpressionInfo ExpressionInfo { get; } = expressionInfo;
        public Expression Expression { get; set; } = expression;
        public Operator Operator { get; set; } = op;
    }
}<|MERGE_RESOLUTION|>--- conflicted
+++ resolved
@@ -1,4 +1,4 @@
-﻿#region License
+#region License
 
 // This code is adapted from an algorithm published in MSDN Magazine, October 2015.
 // Original article: "A Split-and-Merge Expression Parser in C#" by Vassili Kaplan.
@@ -28,16 +28,6 @@
 {
     // use a common instance
     internal static readonly ParameterExpression RuntimeContextExpression = Expression.Parameter( typeof( FilterRuntimeContext<TNode> ), "runtimeContext" );
-<<<<<<< HEAD
-
-    public static Func<FilterRuntimeContext<TNode>, bool> Compile( ReadOnlySpan<char> filter, ITypeDescriptor<TNode> descriptor )
-    {
-        var expression = Parse( filter, descriptor );
-        return Expression.Lambda<Func<FilterRuntimeContext<TNode>, bool>>( expression, RuntimeContextExpression ).Compile();
-    }
-
-    internal static Expression Parse( ReadOnlySpan<char> filter, ITypeDescriptor<TNode> descriptor )
-=======
     internal static readonly ITypeDescriptor<TNode> Descriptor = JsonTypeDescriptorRegistry.GetDescriptor<TNode>();
 
     public static Func<FilterRuntimeContext<TNode>, bool> Compile( ReadOnlySpan<char> filter )
@@ -47,7 +37,6 @@
     }
 
     internal static Expression Parse( ReadOnlySpan<char> filter )
->>>>>>> 583cc32a
     {
         filter = filter.Trim(); // remove leading and trailing whitespace to simplify parsing
 
@@ -55,26 +44,13 @@
         var parenDepth = 0;
         var state = new ParserState( filter, [], ref pos, ref parenDepth, Operator.NonOperator, EndLine );
 
-<<<<<<< HEAD
-        var expression = Parse( ref state, descriptor );
-=======
         var expression = Parse( ref state );
->>>>>>> 583cc32a
 
         return TruthyExpression.IsTruthyExpression( expression );
     }
 
-<<<<<<< HEAD
-    internal static Expression Parse( ref ParserState state, ITypeDescriptor<TNode> descriptor ) // recursion entrypoint
-    {
-        // validate input
-        if ( descriptor == null )
-            throw new ArgumentNullException( nameof( descriptor ) );
-
-=======
     internal static Expression Parse( ref ParserState state ) // recursion entrypoint
     {
->>>>>>> 583cc32a
         if ( state.EndOfBuffer )
             throw new NotSupportedException( $"Invalid filter: \"{state.Buffer}\"." );
 
@@ -84,11 +60,7 @@
         do
         {
             MoveNext( ref state );
-<<<<<<< HEAD
-            items.Add( GetExprItem( ref state, descriptor ) ); // will recurse for nested expressions
-=======
             items.Add( GetExprItem( ref state ) ); // will recurse for nested expressions
->>>>>>> 583cc32a
 
         } while ( state.IsParsing );
 
@@ -100,40 +72,14 @@
         var baseItem = items[0];
         var index = 1;
 
-<<<<<<< HEAD
-        return Merge( in state, baseItem, ref index, items, descriptor );
-    }
-
-
-    private static ExprItem GetExprItem( ref ParserState state, ITypeDescriptor<TNode> descriptor )
+        return Merge( in state, baseItem, ref index, items );
+    }
+
+
+    private static ExprItem GetExprItem( ref ParserState state )
     {
         var expressionInfo = new ExpressionInfo();
 
-        if ( NotExpressionFactory.TryGetExpression( ref state, out var expression, ref expressionInfo, descriptor ) )
-            return ExprItem( ref state, expression, expressionInfo );
-
-        if ( ParenExpressionFactory.TryGetExpression( ref state, out expression, ref expressionInfo, descriptor ) ) // will recurse.
-            return ExprItem( ref state, expression, expressionInfo );
-
-        if ( SelectExpressionFactory.TryGetExpression( ref state, out expression, ref expressionInfo, descriptor ) )
-            return ExprItem( ref state, expression, expressionInfo );
-
-        if ( FunctionExpressionFactory.TryGetExpression( ref state, out expression, ref expressionInfo, descriptor ) ) // may recurse for each function argument.
-            return ExprItem( ref state, expression, expressionInfo );
-
-        if ( LiteralExpressionFactory.TryGetExpression( ref state, out expression, ref expressionInfo, descriptor ) )
-            return ExprItem( ref state, expression, expressionInfo );
-
-        if ( JsonExpressionFactory.TryGetExpression( ref state, out expression, ref expressionInfo, descriptor ) )
-=======
-        return Merge( in state, baseItem, ref index, items );
-    }
-
-
-    private static ExprItem GetExprItem( ref ParserState state )
-    {
-        var expressionInfo = new ExpressionInfo();
-
         if ( NotExpressionFactory.TryGetExpression<TNode>( ref state, out var expression, ref expressionInfo ) )
             return ExprItem( ref state, expression, expressionInfo );
 
@@ -150,7 +96,6 @@
             return ExprItem( ref state, expression, expressionInfo );
 
         if ( JsonExpressionFactory.TryGetExpression<TNode>( ref state, out expression, ref expressionInfo, Descriptor ) )
->>>>>>> 583cc32a
             return ExprItem( ref state, expression, expressionInfo );
 
         throw new NotSupportedException( $"Unsupported literal: {state.Buffer.ToString()}" );
@@ -330,11 +275,7 @@
         }
     }
 
-<<<<<<< HEAD
-    private static Expression Merge( in ParserState state, ExprItem left, ref int index, List<ExprItem> items, ITypeDescriptor<TNode> descriptor, bool mergeOneOnly = false )
-=======
     private static Expression Merge( in ParserState state, ExprItem left, ref int index, List<ExprItem> items, bool mergeOneOnly = false )
->>>>>>> 583cc32a
     {
         if ( items.Count == 1 )
         {
@@ -348,20 +289,12 @@
 
                 while ( !CanMergeItems( left, right ) )
                 {
-<<<<<<< HEAD
-                    Merge( in state, right, ref index, items, descriptor, mergeOneOnly: true ); // recursive call - right becomes left
-=======
                     Merge( in state, right, ref index, items, mergeOneOnly: true ); // recursive call - right becomes left
->>>>>>> 583cc32a
                 }
 
                 ThrowIfInvalidComparison( in state, left, right );
 
-<<<<<<< HEAD
-                MergeItems( left, right, descriptor );
-=======
                 MergeItems( left, right );
->>>>>>> 583cc32a
 
                 if ( mergeOneOnly )
                     return left.Expression;
@@ -396,19 +329,12 @@
         }
     }
 
-<<<<<<< HEAD
-    private static void MergeItems( ExprItem left, ExprItem right, ITypeDescriptor<TNode> descriptor )
-    {
-        left.Expression = BindComparerExpression( descriptor, left.Expression );
-        right.Expression = BindComparerExpression( descriptor, right.Expression );
-=======
     private static void MergeItems( ExprItem left, ExprItem right )
     {
         left.Expression = ConvertExpression<IValueType>( left.Expression );
         right.Expression = ConvertExpression<IValueType>( right.Expression );
 
         var comparer = Expression.Constant( Descriptor.Comparer, typeof( IValueTypeComparer ) );
->>>>>>> 583cc32a
 
         left.Expression = left.Operator switch
         {
@@ -443,42 +369,9 @@
             return conditionalExpression;
         }
 
-<<<<<<< HEAD
-        static Expression BindComparerExpression( ITypeDescriptor<TNode> descriptor, Expression expression )
-        {
-            // Create an Expression that does:
-            //
-            // static IValueType BindComparerExpression(ITypeDescriptor<TNode> descriptor, IValueType value)
-            // {
-            //    value.Comparer = parserContext.Descriptor.Comparer;
-            //    return value;
-            // }
-
-            if ( expression == null )
-                return null;
-
-            var valueVariable = Expression.Variable( typeof( IValueType ), "value" );
-
-            var valueAssign = Expression.Assign(
-                valueVariable,
-                Expression.Convert( expression, typeof( IValueType ) ) );
-
-            var comparerAssign = Expression.Assign(
-                Expression.PropertyOrField( valueVariable, "Comparer" ),
-                Expression.Constant( descriptor.Comparer, typeof( IValueTypeComparer ) )
-            );
-
-            return Expression.Block(
-                [valueVariable],
-                valueAssign,
-                comparerAssign,
-                valueVariable
-            );
-=======
         static Expression ConvertExpression<TType>( Expression expression )
         {
             return expression == null ? null : Expression.Convert( expression, typeof(TType) );
->>>>>>> 583cc32a
         }
     }
 
