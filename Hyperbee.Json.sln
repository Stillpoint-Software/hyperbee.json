﻿
Microsoft Visual Studio Solution File, Format Version 12.00
# Visual Studio Version 17
VisualStudioVersion = 17.0.31912.275
MinimumVisualStudioVersion = 10.0.40219.1
Project("{2150E333-8FDC-42A3-9474-1A3956D46DE8}") = "Solution Items", "Solution Items", "{870D9301-BE3D-44EA-BF9C-FCC2E87FE4CD}"
	ProjectSection(SolutionItems) = preProject
		Directory.Build.props = Directory.Build.props
		Directory.Build.targets = Directory.Build.targets
		solution-helper.psm1 = solution-helper.psm1
	EndProjectSection
EndProject
Project("{9A19103F-16F7-4668-BE54-9A1E7A4F7556}") = "Hyperbee.Json", "src\Hyperbee.Json\Hyperbee.Json.csproj", "{4586A069-FB8A-4D87-9D0C-D0960447B8B0}"
EndProject
Project("{2150E333-8FDC-42A3-9474-1A3956D46DE8}") = "Solution Tests", "Solution Tests", "{F9B24CD9-E06B-4834-84CB-8C29E5F10BE0}"
EndProject
Project("{2150E333-8FDC-42A3-9474-1A3956D46DE8}") = ".github", ".github", "{1FA7CE2A-C9DA-4DC3-A242-5A7EAF8EE4FC}"
	ProjectSection(SolutionItems) = preProject
		.github\dependabot.yml = .github\dependabot.yml
		.github\issue-branch.yml = .github\issue-branch.yml
	EndProjectSection
EndProject
Project("{2150E333-8FDC-42A3-9474-1A3956D46DE8}") = "workflows", "workflows", "{4DBDB7F5-3F66-4572-80B5-3322449C77A4}"
	ProjectSection(SolutionItems) = preProject
		.github\workflows\create-release.yml = .github\workflows\create-release.yml
		.github\workflows\deploy-gh-pages.yml = .github\workflows\deploy-gh-pages.yml
		.github\workflows\format.yml = .github\workflows\format.yml
		.github\workflows\issue-branch.yml = .github\workflows\issue-branch.yml
		.github\workflows\publish.yml = .github\workflows\publish.yml
		.github\workflows\test-report.yml = .github\workflows\test-report.yml
		.github\workflows\test.yml = .github\workflows\test.yml
		.github\workflows\update-version.yml = .github\workflows\update-version.yml
	EndProjectSection
EndProject
Project("{9A19103F-16F7-4668-BE54-9A1E7A4F7556}") = "Hyperbee.Json.Tests", "test\Hyperbee.Json.Tests\Hyperbee.Json.Tests.csproj", "{97886205-1467-4EE6-B3DA-496CA3D086E4}"
EndProject
Project("{9A19103F-16F7-4668-BE54-9A1E7A4F7556}") = "Hyperbee.Json.Benchmark", "test\Hyperbee.Json.Benchmark\Hyperbee.Json.Benchmark.csproj", "{45C24D4B-4A0B-4FF1-AC66-38374D2455E9}"
EndProject
Project("{2150E333-8FDC-42A3-9474-1A3956D46DE8}") = "docs", "docs", "{13CB9B41-0462-4812-8B13-0BFD17F2BC18}"
	ProjectSection(SolutionItems) = preProject
<<<<<<< HEAD
		docs\additional-classes.md = docs\additional-classes.md
		docs\index.md = docs\index.md
		docs\jsonpatch.md = docs\jsonpatch.md
		docs\jsonpath-syntax.md = docs\jsonpath-syntax.md
		docs\jsonpath.md = docs\jsonpath.md
		docs\jsonpointer.md = docs\jsonpointer.md
=======
		docs\ADDITIONAL-CLASSES.md = docs\ADDITIONAL-CLASSES.md
		docs\index.md = docs\index.md
		docs\JSONPATH-SYNTAX.md = docs\JSONPATH-SYNTAX.md
>>>>>>> 516bb032
		docs\_config.yml = docs\_config.yml
	EndProjectSection
EndProject
Project("{9A19103F-16F7-4668-BE54-9A1E7A4F7556}") = "Hyperbee.Json.Cts", "test\Hyperbee.Json.Cts\Hyperbee.Json.Cts.csproj", "{CC1D3E7F-E6F1-432B-B4D1-9402AED24119}"
EndProject
Global
	GlobalSection(SolutionConfigurationPlatforms) = preSolution
		Debug|Any CPU = Debug|Any CPU
		Release|Any CPU = Release|Any CPU
	EndGlobalSection
	GlobalSection(ProjectConfigurationPlatforms) = postSolution
		{4586A069-FB8A-4D87-9D0C-D0960447B8B0}.Debug|Any CPU.ActiveCfg = Debug|Any CPU
		{4586A069-FB8A-4D87-9D0C-D0960447B8B0}.Debug|Any CPU.Build.0 = Debug|Any CPU
		{4586A069-FB8A-4D87-9D0C-D0960447B8B0}.Release|Any CPU.ActiveCfg = Release|Any CPU
		{4586A069-FB8A-4D87-9D0C-D0960447B8B0}.Release|Any CPU.Build.0 = Release|Any CPU
		{97886205-1467-4EE6-B3DA-496CA3D086E4}.Debug|Any CPU.ActiveCfg = Debug|Any CPU
		{97886205-1467-4EE6-B3DA-496CA3D086E4}.Debug|Any CPU.Build.0 = Debug|Any CPU
		{97886205-1467-4EE6-B3DA-496CA3D086E4}.Release|Any CPU.ActiveCfg = Release|Any CPU
		{97886205-1467-4EE6-B3DA-496CA3D086E4}.Release|Any CPU.Build.0 = Release|Any CPU
		{45C24D4B-4A0B-4FF1-AC66-38374D2455E9}.Debug|Any CPU.ActiveCfg = Debug|Any CPU
		{45C24D4B-4A0B-4FF1-AC66-38374D2455E9}.Debug|Any CPU.Build.0 = Debug|Any CPU
		{45C24D4B-4A0B-4FF1-AC66-38374D2455E9}.Release|Any CPU.ActiveCfg = Release|Any CPU
		{45C24D4B-4A0B-4FF1-AC66-38374D2455E9}.Release|Any CPU.Build.0 = Release|Any CPU
		{CC1D3E7F-E6F1-432B-B4D1-9402AED24119}.Debug|Any CPU.ActiveCfg = Debug|Any CPU
		{CC1D3E7F-E6F1-432B-B4D1-9402AED24119}.Debug|Any CPU.Build.0 = Debug|Any CPU
		{CC1D3E7F-E6F1-432B-B4D1-9402AED24119}.Release|Any CPU.ActiveCfg = Release|Any CPU
		{CC1D3E7F-E6F1-432B-B4D1-9402AED24119}.Release|Any CPU.Build.0 = Release|Any CPU
	EndGlobalSection
	GlobalSection(SolutionProperties) = preSolution
		HideSolutionNode = FALSE
	EndGlobalSection
	GlobalSection(NestedProjects) = preSolution
		{1FA7CE2A-C9DA-4DC3-A242-5A7EAF8EE4FC} = {870D9301-BE3D-44EA-BF9C-FCC2E87FE4CD}
		{4DBDB7F5-3F66-4572-80B5-3322449C77A4} = {1FA7CE2A-C9DA-4DC3-A242-5A7EAF8EE4FC}
		{97886205-1467-4EE6-B3DA-496CA3D086E4} = {F9B24CD9-E06B-4834-84CB-8C29E5F10BE0}
		{45C24D4B-4A0B-4FF1-AC66-38374D2455E9} = {F9B24CD9-E06B-4834-84CB-8C29E5F10BE0}
		{13CB9B41-0462-4812-8B13-0BFD17F2BC18} = {870D9301-BE3D-44EA-BF9C-FCC2E87FE4CD}
		{CC1D3E7F-E6F1-432B-B4D1-9402AED24119} = {F9B24CD9-E06B-4834-84CB-8C29E5F10BE0}
	EndGlobalSection
	GlobalSection(ExtensibilityGlobals) = postSolution
		SolutionGuid = {32874F5B-B467-4F28-A8E2-82C2536FB228}
	EndGlobalSection
EndGlobal<|MERGE_RESOLUTION|>--- conflicted
+++ resolved
@@ -1,4 +1,4 @@
-﻿
+
 Microsoft Visual Studio Solution File, Format Version 12.00
 # Visual Studio Version 17
 VisualStudioVersion = 17.0.31912.275
@@ -38,18 +38,12 @@
 EndProject
 Project("{2150E333-8FDC-42A3-9474-1A3956D46DE8}") = "docs", "docs", "{13CB9B41-0462-4812-8B13-0BFD17F2BC18}"
 	ProjectSection(SolutionItems) = preProject
-<<<<<<< HEAD
 		docs\additional-classes.md = docs\additional-classes.md
 		docs\index.md = docs\index.md
 		docs\jsonpatch.md = docs\jsonpatch.md
 		docs\jsonpath-syntax.md = docs\jsonpath-syntax.md
 		docs\jsonpath.md = docs\jsonpath.md
 		docs\jsonpointer.md = docs\jsonpointer.md
-=======
-		docs\ADDITIONAL-CLASSES.md = docs\ADDITIONAL-CLASSES.md
-		docs\index.md = docs\index.md
-		docs\JSONPATH-SYNTAX.md = docs\JSONPATH-SYNTAX.md
->>>>>>> 516bb032
 		docs\_config.yml = docs\_config.yml
 	EndProjectSection
 EndProject
