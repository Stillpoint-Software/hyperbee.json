--- conflicted
+++ resolved
@@ -1,4 +1,4 @@
-﻿using System.Text.Json;
+using System.Text.Json;
 using System.Text.Json.Nodes;
 
 namespace Hyperbee.Json.Descriptors;
@@ -9,16 +9,9 @@
     bool TryGetElementAt( in TNode value, int index, out TNode element );
     NodeKind GetNodeKind( in TNode value );
     int GetArrayLength( in TNode value );
-<<<<<<< HEAD
     bool TryGetChild( in TNode value, string childSelector, SelectorKind selectorKind, out TNode childValue );
     bool TryParseNode( ref Utf8JsonReader reader, out TNode value );
     bool DeepEquals( TNode left, TNode right );
     bool TryGetValueFromNode( TNode item, out IConvertible value );
-=======
-    bool TryGetChildValue( in TNode value, string childSelector, SelectorKind selectorKind, out TNode childValue );
-    bool TryParseNode( ReadOnlySpan<char> item, out TNode value );
-    bool DeepEquals( TNode left, TNode right );
-    bool TryGetValueFromNode( TNode item, out object value );
->>>>>>> 55a92738
     bool TryGetFromPointer( in TNode value, JsonPathSegment segment, out TNode childValue );
 }