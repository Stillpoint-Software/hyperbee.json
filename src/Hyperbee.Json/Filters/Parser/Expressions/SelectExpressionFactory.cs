--- conflicted
+++ resolved
@@ -1,16 +1,12 @@
-﻿using System.Linq.Expressions;
-<<<<<<< HEAD
+using System.Linq.Expressions;
 using System.Reflection;
 using Hyperbee.Json.Descriptors;
-=======
->>>>>>> 55a92738
 using Hyperbee.Json.Filters.Values;
 
 namespace Hyperbee.Json.Filters.Parser.Expressions;
 
 internal class SelectExpressionFactory : IExpressionFactory
 {
-<<<<<<< HEAD
     public static bool TryGetExpression<TNode>( ref ParserState state, out Expression expression, out CompareConstraint compareConstraint, ITypeDescriptor<TNode> _ = null )
     {
         compareConstraint = CompareConstraint.None;
@@ -23,32 +19,16 @@
         }
 
         expression = ExpressionHelper<TNode>.GetExpression( state.Item, state.IsArgument );
-=======
-    public static bool TryGetExpression<TNode>( ref ParserState state, out Expression expression, ref ExpressionInfo itemContext, FilterParserContext<TNode> parserContext )
-    {
-        expression = ExpressionHelper<TNode>.GetExpression( state.Item, state.IsArgument, parserContext );
-
-        if ( expression == null )
-            return false;
-
-        itemContext.Kind = ExpressionKind.Select;
->>>>>>> 55a92738
         return true;
     }
 
     private static class ExpressionHelper<TNode>
     {
-<<<<<<< HEAD
         private static readonly MethodInfo SelectMethod =
             typeof( ExpressionHelper<TNode> )
                 .GetMethod( nameof( Select ), BindingFlags.NonPublic | BindingFlags.Static );
 
         public static MethodCallExpression GetExpression( ReadOnlySpan<char> item, bool allowDotWhitespace )
-=======
-        private static readonly Expression SelectExpression = Expression.Constant( (Func<string, bool, FilterRuntimeContext<TNode>, INodeType>) Select );
-
-        public static Expression GetExpression( ReadOnlySpan<char> item, bool allowDotWhitespace, FilterParserContext<TNode> parserContext )
->>>>>>> 55a92738
         {
             return Expression.Call(
                 SelectMethod,
@@ -57,7 +37,6 @@
                 FilterParser<TNode>.RuntimeContextExpression );
         }
 
-<<<<<<< HEAD
         private static IValueType Select( string query, bool allowDotWhitespace, FilterRuntimeContext<TNode> runtimeContext )
         {
             var compiledQuery = JsonPathQueryParser.Parse( query, allowDotWhitespace );
@@ -69,24 +48,6 @@
             var nodes = JsonPath<TNode>.SelectInternal( value, runtimeContext.Root, compiledQuery );
 
             return new NodeList<TNode>( nodes, compiledQuery.Normalized );
-=======
-            return Expression.Invoke(
-                SelectExpression,
-                Expression.Constant( item.ToString() ),
-                Expression.Constant( allowDotWhitespace ),
-                parserContext.RuntimeContext );
         }
-
-        private static INodeType Select( string query, bool allowDotWhitespace, FilterRuntimeContext<TNode> runtimeContext )
-        {
-            var compileQuery = JsonPathQueryParser.Parse( query, allowDotWhitespace );
-
-            // Current becomes root
-            return query[0] == '$'
-                ? new NodesType<TNode>( JsonPath<TNode>.SelectInternal( runtimeContext.Root, runtimeContext.Root, compileQuery ), compileQuery.Normalized )
-                : new NodesType<TNode>( JsonPath<TNode>.SelectInternal( runtimeContext.Current, runtimeContext.Root, compileQuery ), compileQuery.Normalized );
->>>>>>> 55a92738
-        }
-
     }
 }