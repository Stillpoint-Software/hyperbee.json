--- conflicted
+++ resolved
@@ -1,9 +1,4 @@
-﻿using System.Reflection;
-<<<<<<< HEAD
-=======
-using System.Text.Json;
-using System.Text.Json.Nodes;
->>>>>>> 55a92738
+using System.Reflection;
 using System.Text.RegularExpressions;
 using Hyperbee.Json.Filters;
 using Hyperbee.Json.Filters.Parser;
@@ -11,7 +6,6 @@
 
 namespace Hyperbee.Json.Descriptors.Node.Functions;
 
-<<<<<<< HEAD
 public class MatchNodeFunction() : ExtensionFunction( MatchMethod, CompareConstraint.MustNotCompare )
 {
     public const string Name = "match";
@@ -27,35 +21,5 @@
 
         var regex = new Regex( $"^{IRegexp.ConvertToIRegexp( pattern )}$" );
         return regex.IsMatch( value );
-=======
-public class MatchNodeFunction() : FilterExtensionFunction( MatchMethodInfo, FilterExtensionInfo.MustNotCompare )
-{
-    public const string Name = "match";
-    private static readonly MethodInfo MatchMethodInfo = GetMethod<MatchNodeFunction>( nameof( Match ) );
-
-    public static INodeType Match( INodeType input, INodeType regex )
-    {
-        return input switch
-        {
-            NodesType<JsonNode> nodes when regex is ValueType<string> stringValue =>
-                MatchImpl( nodes, stringValue.Value ),
-            NodesType<JsonNode> nodes when regex is NodesType<JsonNode> stringValue =>
-                MatchImpl( nodes, stringValue.Value.FirstOrDefault()?.GetValue<string>() ),
-            _ => Constants.False
-        };
-    }
-
-    private static INodeType MatchImpl( NodesType<JsonNode> nodes, string regex )
-    {
-        var value = nodes.FirstOrDefault();
-
-        if ( value?.GetValueKind() != JsonValueKind.String )
-            return Constants.False;
-
-        var stringValue = value.GetValue<string>();
-
-        var regexPattern = new Regex( $"^{IRegexp.ConvertToIRegexp( regex )}$" );
-        return new ValueType<bool>( regexPattern.IsMatch( stringValue ) );
->>>>>>> 55a92738
     }
 }
