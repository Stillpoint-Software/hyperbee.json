--- conflicted
+++ resolved
@@ -197,43 +197,41 @@
     {
         if ( sourceType == typeof( JsonElement ) )
         {
-<<<<<<< HEAD
-            var elementDescriptor = new ElementTypeDescriptor();
-            var elementRuntimeContext = Expression.Parameter( typeof( FilterRuntimeContext<JsonElement> ), "runtimeContext" );
-            return (FilterParser<JsonElement>.Parse( filter, elementDescriptor ), elementRuntimeContext);
-        }
-
-        var nodeDescriptor = new NodeTypeDescriptor();
-        var nodeRuntimeContext = Expression.Parameter( typeof( FilterRuntimeContext<JsonNode> ), "runtimeContext" );
-        return (FilterParser<JsonNode>.Parse( filter, nodeDescriptor ), nodeRuntimeContext);
-=======
-            var elementRuntimeContext = Expression.Parameter( typeof( FilterRuntimeContext<JsonElement> ), "runtimeContext" );
-            return (FilterParser<JsonElement>.Parse( filter ), elementRuntimeContext);
-        }
-
-        var nodeRuntimeContext = Expression.Parameter( typeof( FilterRuntimeContext<JsonNode> ), "runtimeContext" );
-        return (FilterParser<JsonNode>.Parse( filter ), nodeRuntimeContext);
->>>>>>> 583cc32a
+            var runtimeContext = Expression.Parameter( typeof( FilterRuntimeContext<JsonElement> ), "runtimeContext" );
+            return (FilterParser<JsonElement>.Parse( filter ), runtimeContext);
+        }
+
+        if ( sourceType == typeof(JsonNode) )
+        {
+            var runtimeContext = Expression.Parameter( typeof(FilterRuntimeContext<JsonNode>), "runtimeContext" );
+            return (FilterParser<JsonNode>.Parse( filter ), runtimeContext);
+        }
+
+        throw new NotImplementedException();
     }
 
     private static bool Execute( Expression expression, ParameterExpression param, Type sourceType )
     {
         if ( sourceType == typeof( JsonElement ) )
         {
-            var func = Expression
+            var filterFunc = Expression
                 .Lambda<Func<FilterRuntimeContext<JsonElement>, bool>>( expression, param )
                 .Compile();
-            
-            return func( new FilterRuntimeContext<JsonElement>( new JsonElement(), new JsonElement() ) );
+
+            var runtimeContext = new FilterRuntimeContext<JsonElement>( new JsonElement(), new JsonElement() );
+
+            return filterFunc( runtimeContext );
         }
 
         if ( sourceType == typeof( JsonNode ) )
         {
-            var func = Expression
+            var filterFunc = Expression
                 .Lambda<Func<FilterRuntimeContext<JsonNode>, bool>>( expression, param )
                 .Compile();
-            
-            return func( new FilterRuntimeContext<JsonNode>( new JsonObject(), new JsonObject() ) );
+
+            var runtimeContext = new FilterRuntimeContext<JsonNode>( new JsonObject(), new JsonObject() );
+
+            return filterFunc( runtimeContext );
         }
 
         throw new NotImplementedException();
@@ -244,16 +242,18 @@
         if ( sourceType == typeof( JsonElement ) )
         {
             var source = GetDocument<JsonDocument>();
-            var func = FilterParser<JsonElement>.Compile( filter );
-
-            return func( new FilterRuntimeContext<JsonElement>( source.RootElement, source.RootElement ) );
+            var filterFunc = FilterParser<JsonElement>.Compile( filter );
+            var runtimeContext = new FilterRuntimeContext<JsonElement>( source.RootElement, source.RootElement );
+
+            return filterFunc( runtimeContext );
         }
         else
         {
             var source = GetDocument<JsonNode>();
-            var func = FilterParser<JsonNode>.Compile( filter );
-
-            return func( new FilterRuntimeContext<JsonNode>( source, source ) );
+            var filterFunc = FilterParser<JsonNode>.Compile( filter );
+            var runtimeContext = new FilterRuntimeContext<JsonNode>( source, source );
+
+            return filterFunc( runtimeContext );
         }
     }
 
