﻿using System.Collections;
using System.Text.Json;
using System.Text.Json.Nodes;
using System.Text.Json.Serialization;
using Hyperbee.Json.Core;
using Hyperbee.Json.Pointer;
using Hyperbee.Json.Query;

namespace Hyperbee.Json.Patch;

// https://datatracker.ietf.org/doc/html/rfc6902/

[JsonConverter( typeof( JsonPatchConverter ) )]
public class JsonPatch : IEnumerable<PatchOperation>
{
    private readonly List<PatchOperation> _operations = [];

    public JsonPatch( params PatchOperation[] operations )
    {
        _operations.AddRange( operations );
    }

    public void Apply( JsonNode node ) => Apply( node, _operations );

    public JsonNode Apply( JsonElement element )
    {
        var node = JsonNodeFactory.Create( element );
        Apply( node, _operations );

        return node;
    }

    public static void Apply( JsonNode node, List<PatchOperation> patches )
    {
        var undoOperations = new Stack<PatchOperation>();

        try
        {
            ApplyInternal( node, patches, undoOperations.Push );
        }
        catch
        {
            try
            {
                ApplyInternal( node, undoOperations, null );
            }
            catch
            {
                throw new JsonPatchException( "Failed patch rollback." );
            }

            throw;
        }
    }

    private static void ApplyInternal( JsonNode node, IEnumerable<PatchOperation> patches, Action<PatchOperation> undo )
    {
        foreach ( var patch in patches )
        {
            switch ( patch.Operation )
            {
                case PatchOperationType.Add:
                    AddOperation( node, patch, undo );
                    break;

                case PatchOperationType.Copy:
                    CopyOperation( node, patch, undo );
                    break;

                case PatchOperationType.Move:
                    MoveOperation( node, patch, undo );
                    break;

                case PatchOperationType.Remove:
                    RemoveOperation( node, patch, undo );
                    break;

                case PatchOperationType.Replace:
                    ReplaceOperation( node, patch, undo );
                    break;

                case PatchOperationType.Test:
                    TestOperation( node, patch );
                    break;

                default:
                    throw new JsonPatchException( $"'{patch.Operation}' is an invalid operation." );
            }
        }
    }

    private static void AddOperation( JsonNode node, PatchOperation patch, Action<PatchOperation> undo )
    {
        var segment = GetSegments( patch.Path );
        var target = FromPointer( node, segment, out var name, out var parent );

        ThrowLocationDoesNotExist( patch.Path, parent );

        switch ( parent )
        {
            case JsonObject _ when target != null:
                undo?.Invoke( new PatchOperation( PatchOperationType.Replace, patch.Path, null, target ) );
                target.ReplaceWith( PatchValue( patch ) );
                break;

            case JsonObject jsonObject:
                undo?.Invoke( new PatchOperation( PatchOperationType.Remove, patch.Path, null, null ) );
                jsonObject.Add( name, PatchValue( patch ) );
                break;

            case JsonArray jsonArray:

                if ( name == "-" ) // special segment name for end of array
                {
                    var endPath = string.Concat( patch.Path[..^1], jsonArray.Count );
                    undo?.Invoke( new PatchOperation( PatchOperationType.Remove, endPath, null, null ) );
                    jsonArray.Add( PatchValue( patch ) );
                }
                else if ( int.TryParse( name, out var index ) )
                {
                    if ( index < 0 || index > jsonArray.Count )
                        throw new JsonPatchException( $"The target location '{patch.Path}' was out of range." );

                    undo?.Invoke( new PatchOperation( PatchOperationType.Remove, patch.Path, null, null ) );
                    jsonArray.Insert( index, PatchValue( patch ) );
                }
                else
                {
                    throw new JsonPatchException( $"The target location '{patch.Path}' was an invalid index." );
                }

                break;
        }
    }

    private static void CopyOperation( JsonNode node, PatchOperation patch, Action<PatchOperation> undo )
    {
        if ( patch.From is null )
            throw new JsonPatchException( "The 'from' property was missing." );

        var segment = GetSegments( patch.Path );
        var fromSegment = GetSegments( patch.From );

        var from = FromPointer( node, fromSegment, out var fromName, out var fromParent );

        ThrowLocationDoesNotExist( patch.From, fromParent );
        ThrowLocationDoesNotExist( patch.From, from );

        FromPointer( node, segment, out var name, out var parent );

        ThrowLocationDoesNotExist( patch.Path, name );

        switch ( fromParent )
        {
            case JsonObject:
                switch ( parent )
                {
                    case JsonObject jsonObject:
                        undo?.Invoke( new PatchOperation( PatchOperationType.Remove, patch.Path, null, null ) );
                        jsonObject.Add( name, from.DeepClone() );
                        break;

                    case JsonArray jsonArray:

                        if ( int.TryParse( name, out var targetIndex ) )
                        {
                            if ( targetIndex < 0 || targetIndex > jsonArray.Count )
                                throw new JsonPatchException( $"The target location '{patch.Path}' was out of range." );

                            undo?.Invoke( new PatchOperation( PatchOperationType.Remove, patch.Path, null, null ) );
                            if ( targetIndex == jsonArray.Count )
                                jsonArray.Add( from.DeepClone() );
                            else
                                jsonArray.Insert( targetIndex, from.DeepClone() );
                        }

                        break;

                    default:
                        throw new JsonPatchException( $"The target location '{patch.Path}' was out of range." );
                }

                break;

            case JsonArray fromParentArray:
                if ( int.TryParse( fromName, out var fromIndex ) )
                {
                    if ( fromIndex < 0 || fromIndex > fromParentArray.Count )
                        throw new JsonPatchException( $"The target location '{patch.From}' was out of range." );

                    switch ( parent )
                    {
                        case JsonObject jsonObject:
                            undo?.Invoke( new PatchOperation( PatchOperationType.Remove, patch.Path, null, null ) );
                            jsonObject.Add( name, from.DeepClone() );
                            break;

                        case JsonArray jsonArray:
                            if ( int.TryParse( name, out var targetIndex ) )
                            {
                                if ( targetIndex < 0 || targetIndex > fromParentArray.Count )
                                    throw new JsonPatchException( $"The target location '{patch.Path}' was out of range." );

                                undo?.Invoke( new PatchOperation( PatchOperationType.Remove, patch.Path, null, null ) );

                                if ( targetIndex == jsonArray.Count )
                                    jsonArray.Add( from.DeepClone() );
                                else
                                    jsonArray.Insert( targetIndex, from.DeepClone() );
                            }

                            break;

                        default:
                            throw new JsonPatchException( $"The target location '{patch.Path}' was out of range." );
                    }
                }
                else
                {
                    throw new JsonPatchException( $"The target location '{patch.Path}' was an invalid index." );
                }

                break;
        }
    }

    private static void MoveOperation( JsonNode node, PatchOperation patch, Action<PatchOperation> undo )
    {
        if ( patch.From is null )
            throw new JsonPatchException( "The 'from' property was missing." );

        var segment = GetSegments( patch.Path );
        var fromSegment = GetSegments( patch.From );

        ThrowCycleDetected( segment, fromSegment );

        var from = FromPointer( node, fromSegment, out var fromName, out var fromParent );

        ThrowLocationDoesNotExist( patch.From, fromParent );
        ThrowLocationDoesNotExist( patch.From, from );

        FromPointer( node, segment, out var moveName, out var parent );

        ThrowLocationDoesNotExist( patch.Path, parent );

        switch ( fromParent )
        {
            case JsonObject fromParentObject:

                switch ( parent )
                {
                    case JsonObject parentObject:
                        fromParentObject.Remove( fromName );
                        parentObject.Add( moveName, from );
                        break;

                    case JsonArray parentArray:
                        if ( int.TryParse( moveName, out var targetIndex ) )
                        {
                            if ( targetIndex < 0 || targetIndex > parentArray.Count )
                                throw new JsonPatchException( $"The target location '{patch.Path}' was out of range." );

                            fromParentObject.Remove( fromName );
                            if ( targetIndex == parentArray.Count )
                                parentArray.Add( from );
                            else
                                parentArray.Insert( targetIndex, from );
                        }

                        break;

                    default:
                        throw new JsonPatchException( $"The target location '{patch.Path}' was out of range." );
                }

                break;

            case JsonArray fromParentArray:
                if ( int.TryParse( fromName, out var fromIndex ) )
                {
                    if ( fromIndex < 0 || fromIndex > fromParentArray.Count )
                        throw new JsonPatchException( $"The target location '{patch.From}' was out of range." );

                    switch ( parent )
                    {
                        case JsonObject parentObject:
                            fromParentArray.RemoveAt( fromIndex );
                            parentObject.Add( moveName, from );
                            break;

                        case JsonArray parentArray:
                            if ( int.TryParse( moveName, out var targetIndex ) )
                            {
                                if ( targetIndex < 0 || targetIndex > fromParentArray.Count )
                                    throw new JsonPatchException( $"The target location '{patch.Path}' was out of range." );

                                fromParentArray.RemoveAt( fromIndex );
                                if ( targetIndex == parentArray.Count )
                                    parentArray.Add( from );
                                else
                                    parentArray.Insert( targetIndex, from );
                            }

                            break;

                        default:
                            throw new JsonPatchException( $"The target location '{patch.Path}' was out of range." );
                    }
                }
                else
                {
                    throw new JsonPatchException( $"The target location '{patch.Path}' was an invalid index." );
                }

                break;
        }

        // invert direction
        undo?.Invoke( new PatchOperation( PatchOperationType.Move, patch.From, patch.Path, null ) );
    }

    private static void RemoveOperation( JsonNode node, PatchOperation patch, Action<PatchOperation> undo )
    {
        var segment = GetSegments( patch.Path );

        var removeTarget = FromPointer( node, segment, out var removeName, out var removeParent );

        ThrowLocationDoesNotExist( patch.Path, removeTarget );

        switch ( removeParent )
        {
            case JsonObject parentObject:
                undo?.Invoke( new PatchOperation( PatchOperationType.Add, patch.Path, null, removeTarget ) );
                parentObject.Remove( removeTarget.GetPropertyName() );
                break;

            case JsonArray parentArray:
                if ( int.TryParse( removeName, out var index ) )
                {
                    if ( index < 0 || index > parentArray.Count )
                        throw new JsonPatchException( $"The target location '{patch.Path}' was out of range." );

                    undo?.Invoke( new PatchOperation( PatchOperationType.Add, patch.Path, null, removeTarget ) );
                    parentArray.RemoveAt( index );
                }
                else
                {
                    throw new JsonPatchException( $"The target location '{patch.Path}' was an invalid index." );
                }

                break;
        }
    }

    private static void ReplaceOperation( JsonNode node, PatchOperation patch, Action<PatchOperation> undo )
    {
        var segment = GetSegments( patch.Path );
        var replaceTarget = FromPointer( node, segment, out _, out var replaceParent );

        ThrowLocationDoesNotExist( patch.Path, replaceParent );
        ThrowLocationDoesNotExist( patch.Path, replaceTarget );

        undo?.Invoke( new PatchOperation( PatchOperationType.Replace, patch.Path, null, replaceTarget.DeepClone() ) );

        replaceTarget.ReplaceWith( PatchValue( patch ) );
    }

    private static void TestOperation( JsonNode node, PatchOperation patch )
    {
        var segment = GetSegments( patch.Path );

        var target = FromPointer( node, segment, out _, out var parent );

        ThrowLocationDoesNotExist( patch.Path, target );
        ThrowLocationDoesNotExist( patch.Path, parent );

        if ( !JsonNode.DeepEquals( target, PatchValue( patch ) ) )
            throw new JsonPatchException( $"The target location's value '{patch.Value}' is not equal the value." );
    }

    private static JsonSegment GetSegments( string path )
    {
        if ( path == null )
            throw new JsonPatchException( "The 'path' property was missing." );

        var query = JsonQueryParser.Parse( path, JsonQueryParserOptions.Rfc6902 );
        return query.Segments.Next; // skip the root segment
    }

    private static void ThrowCycleDetected( JsonSegment toSegment, JsonSegment fromSegment )
    {
        var from = fromSegment;
        var to = toSegment;

        while ( true )
        {
            if ( from == null || to == null )
                return;

            if ( from.IsFinal && !to.IsFinal )
                throw new JsonPatchException( "Cannot patch a child to itself." );

            if ( from.Selectors[0].Value != to.Selectors[0].Value )
                return;

            from = from.Next;
            to = to.Next;
        }
    }

    private static void ThrowLocationDoesNotExist( string path, JsonNode node )
    {
        if ( node is null )
            throw new JsonPatchException( $"The target location '{path}' did not exist." );
    }

    private static JsonNode PatchValue( PatchOperation patch )
    {
<<<<<<< HEAD
        if ( patch.Value is null )
            throw new JsonPatchException( "The 'value' property was missing." );

        return patch.Value switch
        {
            JsonNode node when node.Parent == null => node,
            JsonNode node => node.DeepClone(),
=======
        return patch.Value switch
        {
            null => null,
            JsonNode node when node.Parent != null => node.DeepClone(),
            JsonNode node => node,
>>>>>>> ac4f06d0
            _ => JsonValue.Create( patch.Value )
        };
    }

    public IEnumerator<PatchOperation> GetEnumerator()
    {
        return _operations.GetEnumerator();
    }

    IEnumerator IEnumerable.GetEnumerator()
    {
        return GetEnumerator();
    }

    private static JsonNode FromPointer( JsonNode jsonNode, JsonSegment segment, out string name, out JsonNode parent )
    {
        name = segment.Last().Selectors[^1].Value;
        return SegmentPointer<JsonNode>.FromPointer( jsonNode, segment, out parent );
    }
}<|MERGE_RESOLUTION|>--- conflicted
+++ resolved
@@ -1,4 +1,4 @@
-﻿using System.Collections;
+using System.Collections;
 using System.Text.Json;
 using System.Text.Json.Nodes;
 using System.Text.Json.Serialization;
@@ -416,7 +416,6 @@
 
     private static JsonNode PatchValue( PatchOperation patch )
     {
-<<<<<<< HEAD
         if ( patch.Value is null )
             throw new JsonPatchException( "The 'value' property was missing." );
 
@@ -424,13 +423,6 @@
         {
             JsonNode node when node.Parent == null => node,
             JsonNode node => node.DeepClone(),
-=======
-        return patch.Value switch
-        {
-            null => null,
-            JsonNode node when node.Parent != null => node.DeepClone(),
-            JsonNode node => node,
->>>>>>> ac4f06d0
             _ => JsonValue.Create( patch.Value )
         };
     }
