--- conflicted
+++ resolved
@@ -1,4 +1,4 @@
-﻿using System;
+using System;
 using System.Linq;
 using System.Text.Json;
 using System.Text.Json.Nodes;
@@ -181,7 +181,6 @@
 
         var source = GetDocumentFromSource( sourceType, json );
 
-<<<<<<< HEAD
         var matches = source.Select( query );
         var expected = new[] 
         { 
@@ -190,16 +189,6 @@
             source.GetPropertyFromPath( "$[1].c" ), 
             source.GetPropertyFromPath( "$[1].child.d" ),            
             source.GetPropertyFromPath( "$[2].c" ), 
-=======
-        var matches = source.Select( query ).ToList();
-        var expected = new[]
-        {
-            source.GetPropertyFromPath( "$[0].c" ),
-            source.GetPropertyFromPath( "$[0].d" ),
-            source.GetPropertyFromPath( "$[1].c" ),
-            source.GetPropertyFromPath( "$[1].child.d" ),
-            source.GetPropertyFromPath( "$[2].c" ),
->>>>>>> 3acdf9e6
             source.GetPropertyFromPath( "$[3].d" ),
             source.GetPropertyFromPath( "$[4].child.c" )
 
