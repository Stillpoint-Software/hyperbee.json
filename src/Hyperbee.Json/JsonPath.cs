﻿#region License

// C# Implementation of JSONPath[1]
//
// [1] http://goessner.net/articles/JsonPath/
// [2] https://github.com/atifaziz/JSONPath
//
// The MIT License
//
// Copyright (c) 2019 Brenton Farmer. All rights reserved.
// Portions Copyright (c) 2007 Atif Aziz. All rights reserved.
// Portions Copyright (c) 2007 Stefan Goessner (goessner.net)
//
// Permission is hereby granted, free of charge, to any person obtaining a copy
// of this software and associated documentation files (the "Software"), to deal
// in the Software without restriction, including without limitation the rights
// to use, copy, modify, merge, publish, distribute, sublicense, and/or sell
// copies of the Software, and to permit persons to whom the Software is
// furnished to do so, subject to the following conditions:
//
// The above copyright notice and this permission notice shall be included in
// all copies or substantial portions of the Software.
//
// THE SOFTWARE IS PROVIDED "AS IS", WITHOUT WARRANTY OF ANY KIND, EXPRESS OR
// IMPLIED, INCLUDING BUT NOT LIMITED TO THE WARRANTIES OF MERCHANTABILITY,
// FITNESS FOR A PARTICULAR PURPOSE AND NONINFRINGEMENT. IN NO EVENT SHALL THE
// AUTHORS OR COPYRIGHT HOLDERS BE LIABLE FOR ANY CLAIM, DAMAGES OR OTHER
// LIABILITY, WHETHER IN AN ACTION OF CONTRACT, TORT OR OTHERWISE, ARISING FROM,
// OUT OF OR IN CONNECTION WITH THE SOFTWARE OR THE USE OR OTHER DEALINGS IN
// THE SOFTWARE.
//

#endregion

using System.Diagnostics;
using System.Runtime.CompilerServices;
using Hyperbee.Json.Descriptors;

// https://www.rfc-editor.org/rfc/rfc9535.html
// https://www.rfc-editor.org/rfc/rfc9535.html#appendix-A

namespace Hyperbee.Json;

public delegate void NodeProcessorDelegate<TNode>( in TNode parent, in TNode value, string key, in JsonPathSegment segment );

public static class JsonPath<TNode>
{
    [Flags]
    internal enum NodeFlags
    {
        Default = 0,
        AfterDescent = 1
    }

    private static readonly ITypeDescriptor<TNode> Descriptor = JsonTypeDescriptorRegistry.GetDescriptor<TNode>();

    public static IEnumerable<TNode> Select( in TNode value, string query, NodeProcessorDelegate<TNode> processor = null )
    {
        var compiledQuery = JsonPathQueryParser.Parse( query );
        return EnumerateMatches( value, value, compiledQuery, processor );
    }

    internal static IEnumerable<TNode> SelectInternal( in TNode value, in TNode root, JsonPathQuery compiledQuery, NodeProcessorDelegate<TNode> processor = null )
    {
        // entry point for filter recursive calls

        // explicitly allow dot whitespace for function arguments. This is annoying
        // because the RFC ABNF does not allow whitespace in the query for dot member
        // notation, but it does allow it in the filter for function arguments.

        return EnumerateMatches( value, root, compiledQuery, processor );
    }

    private static IEnumerable<TNode> EnumerateMatches( in TNode value, in TNode root, JsonPathQuery compiledQuery, NodeProcessorDelegate<TNode> processor = null )
    {
        if ( string.IsNullOrWhiteSpace( compiledQuery.Query ) ) // invalid per the RFC ABNF
            return []; // Consensus: return empty array for empty query

        if ( compiledQuery.Query == "$" || compiledQuery.Query == "@" ) // quick out for everything
            return [value];

        var segmentNext = compiledQuery.Segments.Next; // The first segment is always the root; skip it

        if ( Descriptor.CanUsePointer && compiledQuery.Normalized ) // we can fast path this
        {
            if ( Descriptor.Accessor.TryGetFromPointer( in value, segmentNext, out var result ) )
                return [result];

            return [];
        }

        return EnumerateMatches( root, new NodeArgs( default, value, default, segmentNext, NodeFlags.Default ), processor );
    }

    private static IEnumerable<TNode> EnumerateMatches( TNode root, NodeArgs args, NodeProcessorDelegate<TNode> processor = null )
    {
        var stack = new NodeArgsStack();

        var (accessor, filterRuntime) = Descriptor;

        do
        {
            // deconstruct next args

            var (parent, value, key, segmentNext, flags) = args;

            // call node processor if it exists and the `key` is not null.
            // the key is null when a descent has re-pushed the descent target.
            // this should be safe to skip; we will see its values later.

            if ( key != null )
                processor?.Invoke( parent, value, key, segmentNext );

            // yield match

            if ( segmentNext.IsFinal )
            {
                yield return value;
                continue;
            }

            // get the current segment, and then move the segments
            // reference to the next segment in the list

            var segmentCurrent = segmentNext; // get current segment
            var (selector, selectorKind) = segmentCurrent.Selectors[0]; // first selector in segment

            segmentNext = segmentNext.Next;

            // make sure we have a complex value

            var nodeKind = accessor.GetNodeKind( value );

            if ( nodeKind == NodeKind.Value )
                continue;

            // singular selector

            if ( segmentCurrent.IsSingular )
            {
                if ( nodeKind == NodeKind.Object && selectorKind == SelectorKind.Index )
                    continue; // don't allow indexing in to objects

                // try to access object or array using name or index
<<<<<<< HEAD
                if ( accessor.TryGetChild( value, selector, selectorKind, out var childValue ) )
=======
                if ( accessor.TryGetChildValue( value, selector, selectorKind, out var childValue ) )
>>>>>>> 55a92738
                    stack.Push( value, childValue, selector, segmentNext );

                continue;
            }

            // group selector

            for ( var i = 0; i < segmentCurrent.Selectors.Length; i++ ) // using 'for' for performance
            {
                if ( i > 0 ) // we already have the first selector
                    (selector, selectorKind) = segmentCurrent.Selectors[i];

                switch ( selectorKind )
                {
                    // descendant
                    case SelectorKind.Descendant:
                        {
                            foreach ( var (childValue, childKey, _) in accessor.EnumerateChildren( value, includeValues: false ) ) // child arrays or objects only
                            {
                                stack.Push( value, childValue, childKey, segmentCurrent ); // Descendant
                            }

                            // Union Processing After Descent: If a union operator immediately follows a
                            // descendant operator, the union should only process simple values. This is
                            // to prevent duplication of complex objects that would result from both the
                            // current node and the union processing the same items.

                            stack.Push( parent, value, null, segmentNext, NodeFlags.AfterDescent ); // process the current value
                            continue;
                        }

                    // wildcard
                    case SelectorKind.Wildcard:
                        {
                            foreach ( var (childValue, childKey, childKind) in accessor.EnumerateChildren( value ) )
                            {
                                // optimization: quicker return for final 
                                //
                                // the parser will work without this check, but we would be forcing it
                                // to push and pop values onto the stack that we know will not be used.
                                if ( segmentNext.IsFinal )
                                {
                                    // we could just yield here, but we can't because we want to preserve
                                    // the order of the results as per the RFC. so we push the current
                                    // value onto the stack without prepending the childKey or childKind
                                    // to set up for an immediate return on the next iteration.
                                    //Push( stack, value, childValue, childKey, segmentNext );
                                    stack.Push( value, childValue, childKey, segmentNext );
                                    continue;
                                }

                                stack.Push( parent, value, childKey, segmentNext.Prepend( childKey, childKind ) ); // (Name | Index)
                            }

                            continue;
                        }

                    // [?exp]
                    case SelectorKind.Filter:
                        {
                            foreach ( var (childValue, childKey, childKind) in accessor.EnumerateChildren( value ) )
                            {
<<<<<<< HEAD
                                if ( !filterRuntime.Evaluate( selector[1..], childValue, root ) ) // remove the leading '?' character
=======
                                if ( !filterEvaluator.Evaluate( selector[1..], childValue, root ) ) // remove the leading '?' character
>>>>>>> 55a92738
                                    continue;

                                // optimization: quicker return for tail values
                                if ( segmentNext.IsFinal )
                                {
                                    stack.Push( value, childValue, childKey, segmentNext );
                                    continue;
                                }

                                stack.Push( parent, value, childKey, segmentNext.Prepend( childKey, childKind ) ); // (Name | Index)
                            }

                            continue;
                        }

                    // Array: [#,#,...] 
                    case SelectorKind.Index:
                        {
                            if ( nodeKind != NodeKind.Array )
                                continue;
<<<<<<< HEAD

                            if ( accessor.TryGetElementAt( value, int.Parse( selector ), out var childValue ) )
                                stack.Push( value, childValue, selector, segmentNext );
                            continue;
                        }

                    // Array: [start:end:step] Python slice syntax
                    case SelectorKind.Slice:
                        {
                            if ( nodeKind != NodeKind.Array )
                                continue;

                            var (upper, lower, step) = GetSliceRange( value, selector, accessor );

                            for ( var index = lower; step > 0 ? index < upper : index > upper; index += step )
=======

                            if ( accessor.TryGetElementAt( value, int.Parse( selector ), out var childValue ) )
                                stack.Push( value, childValue, selector, segmentNext );
                            continue;
                        }

                    // Array: [start:end:step] Python slice syntax
                    case SelectorKind.Slice:
                        {
                            if ( nodeKind != NodeKind.Array )
                                continue;

                            foreach ( var index in EnumerateSlice( value, selector, accessor ) )
>>>>>>> 55a92738
                            {
                                if ( accessor.TryGetElementAt( value, index, out var childValue ) )
                                    stack.Push( value, childValue, index.ToString(), segmentNext );
                            }

                            continue;
                        }

                    // Array: [name1,name2,...] Names over array
                    case SelectorKind.Name when nodeKind == NodeKind.Array:
                        {
                            var indexSegment = segmentNext.Prepend( selector, SelectorKind.Name );
                            var length = accessor.GetArrayLength( value );

                            for ( var index = length - 1; index >= 0; index-- )
                            {
                                if ( !accessor.TryGetElementAt( value, index, out var childValue ) )
                                    continue;

                                if ( flags == NodeFlags.AfterDescent && accessor.GetNodeKind( childValue ) != NodeKind.Value )
                                    continue;

                                stack.Push( value, childValue, index.ToString(), indexSegment );
                            }

                            continue;
                        }

                    // Object: [name1,name2,...] Names over object
                    case SelectorKind.Name when nodeKind == NodeKind.Object:
                        {
<<<<<<< HEAD
                            if ( accessor.TryGetChild( value, selector, selectorKind, out var childValue ) )
                                stack.Push( value, childValue, selector, segmentNext );

                            continue;
                        }

                    default:
                        {
                            throw new NotSupportedException( $"Unsupported {nameof( SelectorKind )}." );
                        }

=======
                            if ( accessor.TryGetChildValue( value, selector, selectorKind, out var childValue ) )
                                stack.Push( value, childValue, selector, segmentNext );

                            continue;
                        }

                    default:
                        {
                            throw new NotSupportedException( $"Unsupported {nameof( SelectorKind )}." );
                        }

>>>>>>> 55a92738
                } // end switch
            } // end for group selector

        } while ( stack.TryPop( out args ) );
    }

<<<<<<< HEAD
    private static (int Upper, int Lower, int Step) GetSliceRange( TNode value, string sliceExpr, IValueAccessor<TNode> accessor )
=======
    private static IEnumerable<int> EnumerateSlice( TNode value, string sliceExpr, IValueAccessor<TNode> accessor )
>>>>>>> 55a92738
    {
        var length = accessor.GetArrayLength( value );

        if ( length == 0 )
            return (0, 0, 0);

        var (lower, upper, step) = JsonPathSliceSyntaxHelper.ParseExpression( sliceExpr, length, reverse: true );

        if ( step < 0 )
            (lower, upper) = (upper, lower);

        return (upper, lower, step);
    }

    [DebuggerDisplay( "Parent = {Parent}, Value = {Value}, {Segment}" )]
<<<<<<< HEAD
    private readonly record struct NodeArgs( TNode Parent, TNode Value, string Key, JsonPathSegment Segment, NodeFlags Flags );

    [DebuggerDisplay( "{_stack}" )]
    private sealed class NodeArgsStack( int capacity = 8 )
=======
    private record struct NodeArgs( TNode Parent, TNode Value, string Key, JsonPathSegment Segment, NodeFlags Flags );

    [DebuggerDisplay( "{_stack}" )]
    private sealed class NodeArgsStack( int capacity = 16 )
>>>>>>> 55a92738
    {
        [DebuggerBrowsable( DebuggerBrowsableState.RootHidden )]
        private readonly Stack<NodeArgs> _stack = new( capacity );

        [MethodImpl( MethodImplOptions.AggressiveInlining )]
        public void Push( in TNode parent, in TNode value, string key, in JsonPathSegment segment, NodeFlags flags = NodeFlags.Default )
        {
            _stack.Push( new NodeArgs( parent, value, key, segment, flags ) );
        }

        [MethodImpl( MethodImplOptions.AggressiveInlining )]
        public bool TryPop( out NodeArgs args )
        {
            return _stack.TryPop( out args );
        }
    }

}<|MERGE_RESOLUTION|>--- conflicted
+++ resolved
@@ -1,4 +1,4 @@
-﻿#region License
+#region License
 
 // C# Implementation of JSONPath[1]
 //
@@ -142,11 +142,7 @@
                     continue; // don't allow indexing in to objects
 
                 // try to access object or array using name or index
-<<<<<<< HEAD
                 if ( accessor.TryGetChild( value, selector, selectorKind, out var childValue ) )
-=======
-                if ( accessor.TryGetChildValue( value, selector, selectorKind, out var childValue ) )
->>>>>>> 55a92738
                     stack.Push( value, childValue, selector, segmentNext );
 
                 continue;
@@ -209,11 +205,7 @@
                         {
                             foreach ( var (childValue, childKey, childKind) in accessor.EnumerateChildren( value ) )
                             {
-<<<<<<< HEAD
                                 if ( !filterRuntime.Evaluate( selector[1..], childValue, root ) ) // remove the leading '?' character
-=======
-                                if ( !filterEvaluator.Evaluate( selector[1..], childValue, root ) ) // remove the leading '?' character
->>>>>>> 55a92738
                                     continue;
 
                                 // optimization: quicker return for tail values
@@ -234,7 +226,6 @@
                         {
                             if ( nodeKind != NodeKind.Array )
                                 continue;
-<<<<<<< HEAD
 
                             if ( accessor.TryGetElementAt( value, int.Parse( selector ), out var childValue ) )
                                 stack.Push( value, childValue, selector, segmentNext );
@@ -250,21 +241,6 @@
                             var (upper, lower, step) = GetSliceRange( value, selector, accessor );
 
                             for ( var index = lower; step > 0 ? index < upper : index > upper; index += step )
-=======
-
-                            if ( accessor.TryGetElementAt( value, int.Parse( selector ), out var childValue ) )
-                                stack.Push( value, childValue, selector, segmentNext );
-                            continue;
-                        }
-
-                    // Array: [start:end:step] Python slice syntax
-                    case SelectorKind.Slice:
-                        {
-                            if ( nodeKind != NodeKind.Array )
-                                continue;
-
-                            foreach ( var index in EnumerateSlice( value, selector, accessor ) )
->>>>>>> 55a92738
                             {
                                 if ( accessor.TryGetElementAt( value, index, out var childValue ) )
                                     stack.Push( value, childValue, index.ToString(), segmentNext );
@@ -296,7 +272,6 @@
                     // Object: [name1,name2,...] Names over object
                     case SelectorKind.Name when nodeKind == NodeKind.Object:
                         {
-<<<<<<< HEAD
                             if ( accessor.TryGetChild( value, selector, selectorKind, out var childValue ) )
                                 stack.Push( value, childValue, selector, segmentNext );
 
@@ -308,30 +283,13 @@
                             throw new NotSupportedException( $"Unsupported {nameof( SelectorKind )}." );
                         }
 
-=======
-                            if ( accessor.TryGetChildValue( value, selector, selectorKind, out var childValue ) )
-                                stack.Push( value, childValue, selector, segmentNext );
-
-                            continue;
-                        }
-
-                    default:
-                        {
-                            throw new NotSupportedException( $"Unsupported {nameof( SelectorKind )}." );
-                        }
-
->>>>>>> 55a92738
                 } // end switch
             } // end for group selector
 
         } while ( stack.TryPop( out args ) );
     }
 
-<<<<<<< HEAD
     private static (int Upper, int Lower, int Step) GetSliceRange( TNode value, string sliceExpr, IValueAccessor<TNode> accessor )
-=======
-    private static IEnumerable<int> EnumerateSlice( TNode value, string sliceExpr, IValueAccessor<TNode> accessor )
->>>>>>> 55a92738
     {
         var length = accessor.GetArrayLength( value );
 
@@ -347,17 +305,10 @@
     }
 
     [DebuggerDisplay( "Parent = {Parent}, Value = {Value}, {Segment}" )]
-<<<<<<< HEAD
     private readonly record struct NodeArgs( TNode Parent, TNode Value, string Key, JsonPathSegment Segment, NodeFlags Flags );
 
     [DebuggerDisplay( "{_stack}" )]
     private sealed class NodeArgsStack( int capacity = 8 )
-=======
-    private record struct NodeArgs( TNode Parent, TNode Value, string Key, JsonPathSegment Segment, NodeFlags Flags );
-
-    [DebuggerDisplay( "{_stack}" )]
-    private sealed class NodeArgsStack( int capacity = 16 )
->>>>>>> 55a92738
     {
         [DebuggerBrowsable( DebuggerBrowsableState.RootHidden )]
         private readonly Stack<NodeArgs> _stack = new( capacity );
