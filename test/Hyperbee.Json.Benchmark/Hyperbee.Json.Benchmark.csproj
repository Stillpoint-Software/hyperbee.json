﻿<Project Sdk="Microsoft.NET.Sdk">

  <PropertyGroup>
    <OutputType>Exe</OutputType>
    <TargetFramework>net9.0</TargetFramework>
    <ImplicitUsings>enable</ImplicitUsings>
    <IsPackable>false</IsPackable>
  </PropertyGroup>

  <ItemGroup>
    <Compile Remove="benchmark\**" />
    <EmbeddedResource Remove="benchmark\**" />
    <None Remove="benchmark\**" />
  </ItemGroup>

  <ItemGroup>
    <PackageReference Include="BenchmarkDotNet" Version="0.14.0" />
    <PackageReference Include="JsonCons.JsonPath" Version="1.1.0" />
<<<<<<< HEAD
    <PackageReference Include="JsonPatch.Net" Version="3.2.3" />
    <PackageReference Include="JsonPath.Net" Version="2.1.0" />
=======
    <PackageReference Include="JsonPatch.Net" Version="3.3.0" />
    <PackageReference Include="JsonPath.Net" Version="2.0.0" />
>>>>>>> 9fc632d0
    <PackageReference Include="Microsoft.AspNetCore.JsonPatch" Version="9.0.0" />
    <PackageReference Include="Newtonsoft.Json" Version="13.0.3" />
  </ItemGroup>

  <ItemGroup>
    <ProjectReference Include="..\..\src\Hyperbee.Json\Hyperbee.Json.csproj" />
  </ItemGroup>

  <ItemGroup>
    <PackageReference Update="Microsoft.SourceLink.GitHub" Version="8.0.0">
      <PrivateAssets>all</PrivateAssets>
      <IncludeAssets>runtime; build; native; contentfiles; analyzers; buildtransitive</IncludeAssets>
    </PackageReference>
  </ItemGroup>

</Project><|MERGE_RESOLUTION|>--- conflicted
+++ resolved
@@ -16,13 +16,8 @@
   <ItemGroup>
     <PackageReference Include="BenchmarkDotNet" Version="0.14.0" />
     <PackageReference Include="JsonCons.JsonPath" Version="1.1.0" />
-<<<<<<< HEAD
-    <PackageReference Include="JsonPatch.Net" Version="3.2.3" />
+    <PackageReference Include="JsonPatch.Net" Version="3.3.0" />
     <PackageReference Include="JsonPath.Net" Version="2.1.0" />
-=======
-    <PackageReference Include="JsonPatch.Net" Version="3.3.0" />
-    <PackageReference Include="JsonPath.Net" Version="2.0.0" />
->>>>>>> 9fc632d0
     <PackageReference Include="Microsoft.AspNetCore.JsonPatch" Version="9.0.0" />
     <PackageReference Include="Newtonsoft.Json" Version="13.0.3" />
   </ItemGroup>
