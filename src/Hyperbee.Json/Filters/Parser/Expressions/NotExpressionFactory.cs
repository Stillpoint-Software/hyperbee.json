﻿using System.Linq.Expressions;
using Hyperbee.Json.Descriptors;

namespace Hyperbee.Json.Filters.Parser.Expressions;

internal class NotExpressionFactory : IExpressionFactory
{
<<<<<<< HEAD
    public static bool TryGetExpression<TNode>( ref ParserState state, out Expression expression, ref ExpressionInfo exprInfo, ITypeDescriptor<TNode> descriptor )
=======
    public static bool TryGetExpression<TNode>( ref ParserState state, out Expression expression, ref ExpressionInfo exprInfo, ITypeDescriptor<TNode> _ = null )
>>>>>>> 583cc32a
    {
        expression = null;

        if ( state.Operator != Operator.Not )
            return false;

        exprInfo.Kind = ExpressionKind.Not;
        return true;
    }
}<|MERGE_RESOLUTION|>--- conflicted
+++ resolved
@@ -1,15 +1,11 @@
-﻿using System.Linq.Expressions;
+using System.Linq.Expressions;
 using Hyperbee.Json.Descriptors;
 
 namespace Hyperbee.Json.Filters.Parser.Expressions;
 
 internal class NotExpressionFactory : IExpressionFactory
 {
-<<<<<<< HEAD
-    public static bool TryGetExpression<TNode>( ref ParserState state, out Expression expression, ref ExpressionInfo exprInfo, ITypeDescriptor<TNode> descriptor )
-=======
     public static bool TryGetExpression<TNode>( ref ParserState state, out Expression expression, ref ExpressionInfo exprInfo, ITypeDescriptor<TNode> _ = null )
->>>>>>> 583cc32a
     {
         expression = null;
 
