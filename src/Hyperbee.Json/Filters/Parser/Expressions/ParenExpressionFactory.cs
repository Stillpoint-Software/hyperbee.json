﻿using System.Linq.Expressions;
using Hyperbee.Json.Descriptors;

namespace Hyperbee.Json.Filters.Parser.Expressions;

internal class ParenExpressionFactory : IExpressionFactory
{
<<<<<<< HEAD
    public static bool TryGetExpression<TNode>( ref ParserState state, out Expression expression, ref ExpressionInfo exprInfo, ITypeDescriptor<TNode> descriptor )
=======
    public static bool TryGetExpression<TNode>( ref ParserState state, out Expression expression, ref ExpressionInfo exprInfo, ITypeDescriptor<TNode> _ = null )
>>>>>>> 583cc32a
    {
        if ( state.Operator != Operator.OpenParen || !state.Item.IsEmpty )
        {
            expression = null;
            return false;
        }

        var localState = state with
        {
            Terminal = FilterParser.ArgClose
        };

<<<<<<< HEAD
        expression = FilterParser<TNode>.Parse( ref localState, descriptor ); // will recurse.
=======
        expression = FilterParser<TNode>.Parse( ref localState ); // will recurse.
>>>>>>> 583cc32a
        exprInfo.Kind = ExpressionKind.Paren;
        return true;
    }
}<|MERGE_RESOLUTION|>--- conflicted
+++ resolved
@@ -1,15 +1,11 @@
-﻿using System.Linq.Expressions;
+using System.Linq.Expressions;
 using Hyperbee.Json.Descriptors;
 
 namespace Hyperbee.Json.Filters.Parser.Expressions;
 
 internal class ParenExpressionFactory : IExpressionFactory
 {
-<<<<<<< HEAD
-    public static bool TryGetExpression<TNode>( ref ParserState state, out Expression expression, ref ExpressionInfo exprInfo, ITypeDescriptor<TNode> descriptor )
-=======
     public static bool TryGetExpression<TNode>( ref ParserState state, out Expression expression, ref ExpressionInfo exprInfo, ITypeDescriptor<TNode> _ = null )
->>>>>>> 583cc32a
     {
         if ( state.Operator != Operator.OpenParen || !state.Item.IsEmpty )
         {
@@ -22,11 +18,7 @@
             Terminal = FilterParser.ArgClose
         };
 
-<<<<<<< HEAD
-        expression = FilterParser<TNode>.Parse( ref localState, descriptor ); // will recurse.
-=======
         expression = FilterParser<TNode>.Parse( ref localState ); // will recurse.
->>>>>>> 583cc32a
         exprInfo.Kind = ExpressionKind.Paren;
         return true;
     }
