﻿using System.Reflection;
using System.Text.Json;
using Hyperbee.Json.Filters.Parser;
using Hyperbee.Json.Filters.Values;

namespace Hyperbee.Json.Descriptors.Element.Functions;

<<<<<<< HEAD
public class CountElementFunction() : ExtensionFunction( CountMethod, CompareConstraint.MustCompare )
{
    public const string Name = "count";
    private static readonly MethodInfo CountMethod = GetMethod<CountElementFunction>( nameof( Count ) );

    public static ScalarValue<int> Count( IValueType argument )
    {
        if ( argument.ValueKind != ValueKind.NodeList )
            throw new NotSupportedException( $"Function `{Name}` must be a node list." );

        var nodes = (NodeList<JsonElement>) argument;

        if ( nodes.IsNormalized && !nodes.Any() )
            return 1;

        return nodes.Count();
=======
public class CountElementFunction() : FilterExtensionFunction( CountMethodInfo, FilterExtensionInfo.MustCompare )
{
    public const string Name = "count";
    private static readonly MethodInfo CountMethodInfo = GetMethod<CountElementFunction>( nameof( Count ) );

    public static INodeType Count( INodeType input )
    {
        switch ( input )
        {
            case NodesType<JsonElement> nodes:
                if ( nodes.IsNormalized && !nodes.Any() )
                    return new ValueType<float>( 1F );
                return new ValueType<float>( nodes.Count() );
            default:
                return new ValueType<float>( 1F );
        }
>>>>>>> 55a92738
    }
}<|MERGE_RESOLUTION|>--- conflicted
+++ resolved
@@ -1,11 +1,10 @@
-﻿using System.Reflection;
+using System.Reflection;
 using System.Text.Json;
 using Hyperbee.Json.Filters.Parser;
 using Hyperbee.Json.Filters.Values;
 
 namespace Hyperbee.Json.Descriptors.Element.Functions;
 
-<<<<<<< HEAD
 public class CountElementFunction() : ExtensionFunction( CountMethod, CompareConstraint.MustCompare )
 {
     public const string Name = "count";
@@ -22,23 +21,5 @@
             return 1;
 
         return nodes.Count();
-=======
-public class CountElementFunction() : FilterExtensionFunction( CountMethodInfo, FilterExtensionInfo.MustCompare )
-{
-    public const string Name = "count";
-    private static readonly MethodInfo CountMethodInfo = GetMethod<CountElementFunction>( nameof( Count ) );
-
-    public static INodeType Count( INodeType input )
-    {
-        switch ( input )
-        {
-            case NodesType<JsonElement> nodes:
-                if ( nodes.IsNormalized && !nodes.Any() )
-                    return new ValueType<float>( 1F );
-                return new ValueType<float>( nodes.Count() );
-            default:
-                return new ValueType<float>( 1F );
-        }
->>>>>>> 55a92738
     }
 }