﻿using System.Text.Json;
using Hyperbee.Json.Descriptors.Element.Functions;
using Hyperbee.Json.Filters;
<<<<<<< HEAD
using Hyperbee.Json.Filters.Parser;
=======
using Hyperbee.Json.Filters.Values;
>>>>>>> 55a92738

namespace Hyperbee.Json.Descriptors.Element;

public class ElementTypeDescriptor : ITypeDescriptor<JsonElement>
{
    private ElementValueAccessor _accessor;
<<<<<<< HEAD
    private FilterRuntime<JsonElement> _runtime;
    private ValueTypeComparer<JsonElement> _comparer;
=======
    private NodeTypeComparer<JsonElement> _comparer;
>>>>>>> 55a92738

    public FunctionRegistry Functions { get; } = new();

    public IValueAccessor<JsonElement> Accessor =>
        _accessor ??= new ElementValueAccessor();

    public IFilterRuntime<JsonElement> FilterRuntime =>
        _runtime ??= new FilterRuntime<JsonElement>();

    public IValueTypeComparer Comparer =>
        _comparer ??= new ValueTypeComparer<JsonElement>( Accessor );

    public bool CanUsePointer => true;

    public INodeTypeComparer Comparer =>
        _comparer ??= new NodeTypeComparer<JsonElement>( Accessor );

    public bool CanUsePointer => true;

    public ElementTypeDescriptor()
    {
        Functions.Register( CountElementFunction.Name, () => new CountElementFunction() );
        Functions.Register( LengthElementFunction.Name, () => new LengthElementFunction() );
        Functions.Register( MatchElementFunction.Name, () => new MatchElementFunction() );
        Functions.Register( SearchElementFunction.Name, () => new SearchElementFunction() );
        Functions.Register( ValueElementFunction.Name, () => new ValueElementFunction() );
    }
}<|MERGE_RESOLUTION|>--- conflicted
+++ resolved
@@ -1,23 +1,14 @@
-﻿using System.Text.Json;
+using System.Text.Json;
 using Hyperbee.Json.Descriptors.Element.Functions;
 using Hyperbee.Json.Filters;
-<<<<<<< HEAD
-using Hyperbee.Json.Filters.Parser;
-=======
 using Hyperbee.Json.Filters.Values;
->>>>>>> 55a92738
 
 namespace Hyperbee.Json.Descriptors.Element;
 
 public class ElementTypeDescriptor : ITypeDescriptor<JsonElement>
 {
     private ElementValueAccessor _accessor;
-<<<<<<< HEAD
-    private FilterRuntime<JsonElement> _runtime;
-    private ValueTypeComparer<JsonElement> _comparer;
-=======
     private NodeTypeComparer<JsonElement> _comparer;
->>>>>>> 55a92738
 
     public FunctionRegistry Functions { get; } = new();
 
@@ -26,11 +17,6 @@
 
     public IFilterRuntime<JsonElement> FilterRuntime =>
         _runtime ??= new FilterRuntime<JsonElement>();
-
-    public IValueTypeComparer Comparer =>
-        _comparer ??= new ValueTypeComparer<JsonElement>( Accessor );
-
-    public bool CanUsePointer => true;
 
     public INodeTypeComparer Comparer =>
         _comparer ??= new NodeTypeComparer<JsonElement>( Accessor );
