﻿using System.Text.Json;
using System.Text.Json.Nodes;

namespace Hyperbee.Json.Extensions;

<<<<<<< HEAD
// DISTINCT from JsonPath these extensions are intended to facilitate 'diving' for Json Properties
// using normalized paths. a normalized path is an absolute path that references a single element.
// Similar to JsonPointer but using JsonPath notation.
=======
// DISTINCT from JsonPath these extensions are intended to facilitate 'diving' for Json Properties using
// normalized paths. a normalized path is an absolute path that references a single element.
// similar to JsonPointer but using JsonPath notation.
>>>>>>> 55a92738
//
// syntax supports absolute paths; dotted notation, quoted names, and simple bracketed array accessors only.
//
// Json path style wildcard '*', '..', and '[a,b]' multi-result selector notations are NOT supported.

public static class JsonPathPointerExtensions
{
    public static JsonElement FromJsonPathPointer( this JsonElement jsonElement, ReadOnlySpan<char> pointer )
    {
        var query = JsonPathQueryParser.Parse( pointer );
        var segment = query.Segments.Next; // skip the root segment

        return TryGetFromJsonPathPointer( jsonElement, segment, out var value ) ? value : default;
    }

    internal static bool TryGetFromJsonPathPointer( this JsonElement jsonElement, JsonPathSegment segment, out JsonElement value )
    {
        if ( !segment.IsNormalized )
            throw new NotSupportedException( "Unsupported JsonPath pointer query format." );

        var current = jsonElement;
        value = default;

        while ( !segment.IsFinal )
        {
            var (selectorValue, selectorKind) = segment.Selectors[0];

            switch ( selectorKind )
            {
                case SelectorKind.Name:
                    {
                        if ( current.ValueKind != JsonValueKind.Object )
                            return false;

                        if ( !current.TryGetProperty( selectorValue, out var child ) )
                            return false;

                        current = child;
                        break;
                    }

                case SelectorKind.Index:
                    {
                        if ( current.ValueKind != JsonValueKind.Array )
                            return false;

                        var length = current.GetArrayLength();
                        var index = int.Parse( selectorValue );

                        if ( index < 0 )
                            index = length + index;

                        if ( index < 0 || index >= length )
                            return false;

                        current = current[index];
                        break;
                    }

                default:
                    throw new NotSupportedException( $"Unsupported {nameof( SelectorKind )}." );
            }

            segment = segment.Next;
        }

        value = current;
        return true;
    }

    public static JsonNode FromJsonPathPointer( this JsonNode jsonNode, ReadOnlySpan<char> pointer )
    {
        var query = JsonPathQueryParser.Parse( pointer );
        var segment = query.Segments.Next; // skip the root segment

        return TryGetFromJsonPathPointer( jsonNode, segment, out var value ) ? value : default;
    }

    public static bool TryGetFromJsonPathPointer( this JsonNode jsonNode, JsonPathSegment segment, out JsonNode value )
    {
        if ( !segment.IsNormalized )
            throw new NotSupportedException( "Unsupported JsonPath pointer query format." );

        var current = jsonNode;
        value = default;

        while ( !segment.IsFinal )
        {
            var (selectorValue, selectorKind) = segment.Selectors[0];

            switch ( selectorKind )
            {
                case SelectorKind.Name:
                    {
                        if ( current is not JsonObject jsonObject )
                            return false;

                        if ( !jsonObject.TryGetPropertyValue( selectorValue, out var child ) )
                            return false;

                        current = child;
                        break;
                    }

                case SelectorKind.Index:
                    {
                        if ( current is not JsonArray jsonArray )
                            return false;

                        var length = jsonArray.Count;
                        var index = int.Parse( selectorValue );

                        if ( index < 0 )
                            index = length + index;

                        if ( index < 0 || index >= length )
                            return false;

                        current = jsonArray[index];
                        break;
                    }

                default:
                    throw new NotSupportedException( $"Unsupported {nameof( SelectorKind )}." );
            }

            segment = segment.Next;
        }

        value = current;
        return true;
    }
}<|MERGE_RESOLUTION|>--- conflicted
+++ resolved
@@ -1,17 +1,11 @@
-﻿using System.Text.Json;
+using System.Text.Json;
 using System.Text.Json.Nodes;
 
 namespace Hyperbee.Json.Extensions;
 
-<<<<<<< HEAD
 // DISTINCT from JsonPath these extensions are intended to facilitate 'diving' for Json Properties
 // using normalized paths. a normalized path is an absolute path that references a single element.
 // Similar to JsonPointer but using JsonPath notation.
-=======
-// DISTINCT from JsonPath these extensions are intended to facilitate 'diving' for Json Properties using
-// normalized paths. a normalized path is an absolute path that references a single element.
-// similar to JsonPointer but using JsonPath notation.
->>>>>>> 55a92738
 //
 // syntax supports absolute paths; dotted notation, quoted names, and simple bracketed array accessors only.
 //
