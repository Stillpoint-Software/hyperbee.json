--- conflicted
+++ resolved
@@ -1,4 +1,4 @@
-﻿using System;
+using System;
 using System.Text.Json;
 using Hyperbee.Json.Dynamic;
 using Hyperbee.Json.Extensions;
@@ -22,11 +22,7 @@
     public void DynamicHelperConvert()
     {
         var source = GetDocument<JsonDocument>();
-<<<<<<< HEAD
         var element = JsonDynamicHelper.ConvertToDynamic( source );
-=======
-        var element = JsonHelper.ConvertToDynamic( source );
->>>>>>> 55a92738
 
         var book = element.store.book[0];
         var author = book.author;
