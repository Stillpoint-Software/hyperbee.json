--- conflicted
+++ resolved
@@ -1,4 +1,4 @@
-﻿using System.Text.Json;
+using System.Text.Json;
 
 namespace Hyperbee.Json;
 
@@ -98,88 +98,9 @@
 
         return string.Join( string.Empty, pathSegments );
     }
-<<<<<<< HEAD
     
 /*
     // NAIVE IMPLEMENTATION
-
-    public string GetPath( JsonElement targetElement )
-    {
-        var stack = new Stack<(JsonElement element, string path)>( 4 );
-        stack.Push( (_rootElement, "$") );
-=======
-
-    /*
-    #if USE_OPTIMIZED
-
-        // OPTIMIZED TO USE SEGMENT DICTIONARY
-
-        // avoid allocating full paths for every node by building a dictionary
-        // of (parentId, segment) pairs.
-
-        public string GetPath( JsonElement targetElement )
-        {
-            var stack = new Stack<(int elementId, JsonElement element)>();
-            var parentMap = new Dictionary<int, (int parentId, string segment)>();
-            var currentId = 0;
-
-            stack.Push( (currentId, _rootElement) );
-            parentMap[currentId] = (-1, "$");
-            currentId++;
-
-            while ( stack.Count > 0 )
-            {
-                var (elementId, currentElement) = stack.Pop();
-
-                if ( _comparer.Equals( currentElement, targetElement ) )
-                    return BuildPath( elementId, parentMap );
-
-                switch ( currentElement.ValueKind )
-                {
-                    case JsonValueKind.Object:
-                        foreach ( var property in currentElement.EnumerateObject() )
-                        {
-                            var childElementId = currentId++;
-                            parentMap[childElementId] = (elementId, $".{property.Name}");
-                            stack.Push( (childElementId, property.Value) );
-                        }
-                        break;
-
-                    case JsonValueKind.Array:
-                        var arrayIdx = 0;
-                        foreach ( var element in currentElement.EnumerateArray() )
-                        {
-                            var childElementId = currentId++;
-                            parentMap[childElementId] = (elementId, $"[{arrayIdx}]");
-                            stack.Push( (childElementId, element) );
-                            arrayIdx++;
-                        }
-                        break;
-                }
-            }
-
-            return null; // Target not found
-        }
-
-        private static string BuildPath( int elementId, Dictionary<int, (int parentId, string segment)> parentMap )
-        {
-            var pathSegments = new Stack<string>();
-            var currentId = elementId;
-
-            while ( currentId != -1 )
-            {
-                var (parentId, segment) = parentMap[currentId];
-                pathSegments.Push( segment );
-                currentId = parentId;
-            }
-
-            return string.Join( string.Empty, pathSegments );
-        }
-
-    #else
-
-        // NAIVE IMPLEMENTATION
->>>>>>> c2f3504a
 
         public string GetPath( JsonElement targetElement )
         {
@@ -216,15 +137,10 @@
                 }
             }
 
-<<<<<<< HEAD
+            return null; // Target no
+        }
+
         return null; // Target no
     }
 */
-=======
-            return null; // Target no
-        }
-
-    #endif
-    */
->>>>>>> c2f3504a
 }