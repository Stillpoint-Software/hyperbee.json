--- conflicted
+++ resolved
@@ -138,14 +138,8 @@
         # Replace placeholders in the template with actual test case data
         $unitTestContent += @"
         `r`n
-<<<<<<< HEAD
         [TestMethod( `"$name` ($testNumber)" )]
         public void Test`_$methodName`_$testNumber()
-=======
-        // unit-test-ref: `"$name`"
-        [TestMethod]
-        public void Test_$methodName`_Number$testNumber()
->>>>>>> d8f9de68
         {
             var selector = `"$selector`";`r`n
 "@
