<Project Sdk="Microsoft.NET.Sdk">
  <PropertyGroup>
    <TargetFrameworks>net8.0;net9.0</TargetFrameworks>
    <IsPackable>false</IsPackable>
    <RootNamespace>Hyperbee.Json.Tests</RootNamespace>
  </PropertyGroup>
  <ItemGroup>
    <EmbeddedResource Include="TestSupport\Json\BookStore.json" />
  </ItemGroup>
  <ItemGroup>
    <PackageReference Include="BenchmarkDotNet" Version="0.15.2" />
    <PackageReference Include="Microsoft.NET.Test.Sdk" Version="17.14.1" />
<<<<<<< HEAD
    <PackageReference Include="MSTest.TestAdapter" Version="3.9.3" />
    <PackageReference Include="MSTest.TestFramework" Version="3.10.1" />
=======
    <PackageReference Include="MSTest.TestAdapter" Version="3.10.1" />
    <PackageReference Include="MSTest.TestFramework" Version="3.9.3" />
>>>>>>> 71af5d21
    <PackageReference Include="YamlDotNet" Version="16.3.0" />
  </ItemGroup>
  <ItemGroup>
    <ProjectReference Include="..\..\src\Hyperbee.Json\Hyperbee.Json.csproj" />
  </ItemGroup>
  <ItemGroup>
    <PackageReference Update="Microsoft.SourceLink.GitHub" Version="8.0.0">
      <PrivateAssets>all</PrivateAssets>
      <IncludeAssets>runtime; build; native; contentfiles; analyzers; buildtransitive</IncludeAssets>
    </PackageReference>
  </ItemGroup>
</Project><|MERGE_RESOLUTION|>--- conflicted
+++ resolved
@@ -10,13 +10,8 @@
   <ItemGroup>
     <PackageReference Include="BenchmarkDotNet" Version="0.15.2" />
     <PackageReference Include="Microsoft.NET.Test.Sdk" Version="17.14.1" />
-<<<<<<< HEAD
-    <PackageReference Include="MSTest.TestAdapter" Version="3.9.3" />
     <PackageReference Include="MSTest.TestFramework" Version="3.10.1" />
-=======
-    <PackageReference Include="MSTest.TestAdapter" Version="3.10.1" />
     <PackageReference Include="MSTest.TestFramework" Version="3.9.3" />
->>>>>>> 71af5d21
     <PackageReference Include="YamlDotNet" Version="16.3.0" />
   </ItemGroup>
   <ItemGroup>
