﻿using System;
using System.Linq;
using Microsoft.VisualStudio.TestTools.UnitTesting;

namespace Hyperbee.Json.Tests.Parsers;

[TestClass]
public class JsonPathQueryParserTests
{
    [DataTestMethod]
    [DataRow( "$", "[$ => 1]" )]
    [DataRow( "$.two.some", "[$ => 1][two => 1][some => 1]" )]
    [DataRow( "$.thing[1:2:3]", "[$ => 1][thing => 1][1:2:3 => #]" )]
    [DataRow( "$..thing[?(@.x == 1)]", "[$ => 1][.. => #][thing => 1][?(@.x == 1) => #]" )]
    [DataRow( "$['two.some']", "[$ => 1][two.some => 1]" )]
    [DataRow( "$.two.some.thing['this.or.that']", "[$ => 1][two => 1][some => 1][thing => 1][this.or.that => 1]" )]
    [DataRow( "$.store.book[*].author", "[$ => 1][store => 1][book => 1][* => #][author => 1]" )]
    [DataRow( "@..author", "[@ => 1][.. => #][author => 1]" )]
    [DataRow( "$.store.*", "[$ => 1][store => 1][* => #]" )]
    [DataRow( "$.store..price", "[$ => 1][store => 1][.. => #][price => 1]" )]
    [DataRow( "$..book[2]", "[$ => 1][.. => #][book => 1][2 => 1]" )]
    [DataRow( "$..book[-1:]", "[$ => 1][.. => #][book => 1][-1: => #]" )]
    [DataRow( "$..book[:2]", "[$ => 1][.. => #][book => 1][:2 => #]" )]
    [DataRow( "$..book[0,1]", "[$ => 1][.. => #][book => 1][0,1 => #]" )]
    [DataRow( "$.store.book[0,1]", "[$ => 1][store => 1][book => 1][0,1 => #]" )]
    [DataRow( "$..book['category','author']", "[$ => 1][.. => #][book => 1][category,author => #]" )]
    [DataRow( "$..book[?(@.isbn)]", "[$ => 1][.. => #][book => 1][?(@.isbn) => #]" )]
    [DataRow( "$..book[?@.isbn]", "[$ => 1][.. => #][book => 1][?@.isbn => #]" )]
    [DataRow( "$..book[?(@.price<10)]", "[$ => 1][.. => #][book => 1][?(@.price<10) => #]" )]
    [DataRow( "$..book[?@.price<10]", "[$ => 1][.. => #][book => 1][?@.price<10 => #]" )]
    [DataRow( "$..*", "[$ => 1][.. => #][* => #]" )]
    [DataRow( "$..book[?(@.price == 8.99 && @.category == \"fiction\")]", "[$ => 1][.. => #][book => 1][?(@.price == 8.99 && @.category == \"fiction\") => #]" )]
    public void TokenizeJsonPath( string jsonPath, string expected )
    {
        // act
        var compiledQuery = JsonPathQueryParser.Parse( jsonPath );

        // arrange
<<<<<<< HEAD
        var result = GetResultString( compiledQuery.Segments );
=======
        var result = SegmentsToString( compiledQuery.Segments );
>>>>>>> 55a92738

        // assert
        Assert.AreEqual( expected, result );

        return;

        static string GetResultString( JsonPathSegment segment )
        {
            return string.Join( "", segment.AsEnumerable().Select( ConvertToString ) );

            static string ConvertToString( JsonPathSegment segment )
            {
                var (singular, selectors) = segment;
                var selectorType = singular ? "1" : "#"; // 1:singular, #:group
                var selectorsString = string.Join( ',', selectors.Select( x => x.Value ).Reverse() );

                return $"[{selectorsString} => {selectorType}]";
            }
        }
    }

    [TestMethod]
    public void ShouldFilterExpressionWithParentAxisOperator()
    {
        // NOT-SUPPORTED: parent axis operator is not supported

        // act & assert
        const string jsonPath = "$[*].bookmarks[ ? (@.page == 45)]^^^";

        Assert.ThrowsException<NotSupportedException>( () =>
        {
            _ = JsonPathQueryParser.Parse( jsonPath );
        } );
    }
}<|MERGE_RESOLUTION|>--- conflicted
+++ resolved
@@ -1,4 +1,4 @@
-﻿using System;
+using System;
 using System.Linq;
 using Microsoft.VisualStudio.TestTools.UnitTesting;
 
@@ -36,11 +36,7 @@
         var compiledQuery = JsonPathQueryParser.Parse( jsonPath );
 
         // arrange
-<<<<<<< HEAD
         var result = GetResultString( compiledQuery.Segments );
-=======
-        var result = SegmentsToString( compiledQuery.Segments );
->>>>>>> 55a92738
 
         // assert
         Assert.AreEqual( expected, result );
