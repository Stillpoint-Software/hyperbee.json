﻿using System.Text.Json;

namespace Hyperbee.Json.Extensions;

public static class JsonElementExtensions
{
    // Deep Equals/Compare extensions

<<<<<<< HEAD
    public static bool DeepEquals( this JsonElement element1, JsonElement element2, JsonDocumentOptions options = default )
    {
        var comparer = new JsonElementDeepEqualityComparer( options.MaxDepth );
        return comparer.Equals( element1, element2 );
=======
    public static bool DeepEquals( this JsonElement elmA, JsonElement elmB, JsonDocumentOptions options = default )
    {
        var comparer = new JsonElementDeepEqualityComparer( options.MaxDepth );
        return comparer.Equals( elmA, elmB );
>>>>>>> 55a92738
    }
}<|MERGE_RESOLUTION|>--- conflicted
+++ resolved
@@ -1,4 +1,4 @@
-﻿using System.Text.Json;
+using System.Text.Json;
 
 namespace Hyperbee.Json.Extensions;
 
@@ -6,16 +6,9 @@
 {
     // Deep Equals/Compare extensions
 
-<<<<<<< HEAD
     public static bool DeepEquals( this JsonElement element1, JsonElement element2, JsonDocumentOptions options = default )
     {
         var comparer = new JsonElementDeepEqualityComparer( options.MaxDepth );
         return comparer.Equals( element1, element2 );
-=======
-    public static bool DeepEquals( this JsonElement elmA, JsonElement elmB, JsonDocumentOptions options = default )
-    {
-        var comparer = new JsonElementDeepEqualityComparer( options.MaxDepth );
-        return comparer.Equals( elmA, elmB );
->>>>>>> 55a92738
     }
 }