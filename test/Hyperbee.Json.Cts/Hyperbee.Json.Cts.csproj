--- conflicted
+++ resolved
@@ -15,14 +15,9 @@
       <IncludeAssets>runtime; build; native; contentfiles; analyzers; buildtransitive</IncludeAssets>
     </PackageReference>
     <PackageReference Include="Microsoft.NET.Test.Sdk" Version="17.10.0" />
-<<<<<<< HEAD
-    <PackageReference Include="MSTest.TestAdapter" Version="3.5.0" />
+    <PackageReference Include="MSTest.TestAdapter" Version="3.5.2" />
     <PackageReference Include="MSTest.TestFramework" Version="3.5.2" />
-=======
-    <PackageReference Include="MSTest.TestAdapter" Version="3.5.2" />
-    <PackageReference Include="MSTest.TestFramework" Version="3.5.0" />
     <PackageReference Include="Newtonsoft.Json" Version="13.0.3" />
->>>>>>> 53bc3c1e
   </ItemGroup>
 
   <ItemGroup>
