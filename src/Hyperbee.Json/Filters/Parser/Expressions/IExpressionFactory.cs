--- conflicted
+++ resolved
@@ -1,13 +1,9 @@
-﻿using System.Linq.Expressions;
+using System.Linq.Expressions;
 using Hyperbee.Json.Descriptors;
 
 namespace Hyperbee.Json.Filters.Parser.Expressions;
 
 internal interface IExpressionFactory
 {
-<<<<<<< HEAD
     static abstract bool TryGetExpression<TNode>( ref ParserState state, out Expression expression, out CompareConstraint compareConstraint, ITypeDescriptor<TNode> descriptor );
-=======
-    static abstract bool TryGetExpression<TNode>( ref ParserState state, out Expression expression, ref ExpressionInfo expressionInfo, FilterParserContext<TNode> parserContext );
->>>>>>> 55a92738
 }