﻿using Hyperbee.Json.Filters;
using Hyperbee.Json.Filters.Parser;
using Hyperbee.Json.Filters.Values;

namespace Hyperbee.Json.Descriptors;

public delegate ExtensionFunction FunctionActivator();

public interface ITypeDescriptor
{
    public FunctionRegistry Functions { get; }
}

public interface ITypeDescriptor<TNode> : ITypeDescriptor
{
    public IValueAccessor<TNode> Accessor { get; }
    public IFilterRuntime<TNode> FilterRuntime { get; }

<<<<<<< HEAD
    public IValueTypeComparer Comparer { get; }
    bool CanUsePointer { get; }

    public void Deconstruct( out IValueAccessor<TNode> valueAccessor, out IFilterRuntime<TNode> filterRuntime )
=======
    public INodeTypeComparer Comparer { get; }
    bool CanUsePointer { get; }

    public void Deconstruct( out IValueAccessor<TNode> valueAccessor, out IFilterEvaluator<TNode> filterEvaluator )
>>>>>>> 55a92738
    {
        valueAccessor = Accessor;
        filterRuntime = FilterRuntime;
    }
}<|MERGE_RESOLUTION|>--- conflicted
+++ resolved
@@ -1,4 +1,4 @@
-﻿using Hyperbee.Json.Filters;
+using Hyperbee.Json.Filters;
 using Hyperbee.Json.Filters.Parser;
 using Hyperbee.Json.Filters.Values;
 
@@ -16,17 +16,10 @@
     public IValueAccessor<TNode> Accessor { get; }
     public IFilterRuntime<TNode> FilterRuntime { get; }
 
-<<<<<<< HEAD
     public IValueTypeComparer Comparer { get; }
     bool CanUsePointer { get; }
 
     public void Deconstruct( out IValueAccessor<TNode> valueAccessor, out IFilterRuntime<TNode> filterRuntime )
-=======
-    public INodeTypeComparer Comparer { get; }
-    bool CanUsePointer { get; }
-
-    public void Deconstruct( out IValueAccessor<TNode> valueAccessor, out IFilterEvaluator<TNode> filterEvaluator )
->>>>>>> 55a92738
     {
         valueAccessor = Accessor;
         filterRuntime = FilterRuntime;
