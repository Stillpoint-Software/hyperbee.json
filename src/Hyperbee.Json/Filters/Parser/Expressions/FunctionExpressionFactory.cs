--- conflicted
+++ resolved
@@ -1,4 +1,4 @@
-﻿using System.Linq.Expressions;
+using System.Linq.Expressions;
 using Hyperbee.Json.Descriptors;
 
 namespace Hyperbee.Json.Filters.Parser.Expressions;
@@ -25,11 +25,7 @@
         var function = functionActivator();
 
         expression = function
-<<<<<<< HEAD
-            .GetExpression( ref state, descriptor ); // will recurse for each function argument.
-=======
             .GetExpression<TNode>( ref state ); // will recurse for each function argument.
->>>>>>> 583cc32a
 
         exprInfo.Kind = ExpressionKind.Function;
         exprInfo.FunctionInfo = function.FunctionInfo;
