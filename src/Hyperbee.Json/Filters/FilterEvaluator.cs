﻿using System.Collections.Concurrent;
using Hyperbee.Json.Filters.Parser;
using Microsoft.CSharp.RuntimeBinder;

namespace Hyperbee.Json.Filters;

<<<<<<< HEAD
public record FilterRuntimeContext<TNode>( TNode Current, TNode Root, ITypeDescriptor<TNode> Descriptor );

public sealed class FilterEvaluator<TNode>( ITypeDescriptor<TNode> descriptor ) : IFilterEvaluator<TNode>
{
    private static readonly ConcurrentDictionary<string, Func<FilterRuntimeContext<TNode>, bool>> Compiled = new();

    public ITypeDescriptor<TNode> Descriptor { get; } = descriptor;

    public bool Evaluate( string filter, TNode current, TNode root )
    {
        // Feature: split type descriptor into design/parse and runtime.  (functions and json parsing are design time)
        var compiled = Compiled.GetOrAdd( filter, _ => FilterParser<TNode>.Compile( filter, Descriptor ) );

        try
        {
            var runtimeContext = new FilterRuntimeContext<TNode>( current, root, Descriptor );
=======
public record FilterRuntimeContext<TNode>( TNode Current, TNode Root );

public sealed class FilterEvaluator<TNode> : IFilterEvaluator<TNode>
{
    private static readonly ConcurrentDictionary<string, Func<FilterRuntimeContext<TNode>, bool>> Compiled = new();

    public bool Evaluate( string filter, TNode current, TNode root )
    {
        var compiled = Compiled.GetOrAdd( filter, _ => FilterParser<TNode>.Compile( filter ) );

        try
        {
            var runtimeContext = new FilterRuntimeContext<TNode>( current, root );
>>>>>>> 583cc32a
            return compiled( runtimeContext );
        }
        catch ( RuntimeBinderException )
        {
            return false; // missing members should act falsy
        }
        catch ( NotSupportedException )
        {
            throw;
        }
        catch ( Exception ex )
        {
            throw new FilterException( "Error compiling filter expression.", ex );
        }
    }
}
<|MERGE_RESOLUTION|>--- conflicted
+++ resolved
@@ -1,27 +1,9 @@
-﻿using System.Collections.Concurrent;
+using System.Collections.Concurrent;
 using Hyperbee.Json.Filters.Parser;
 using Microsoft.CSharp.RuntimeBinder;
 
 namespace Hyperbee.Json.Filters;
 
-<<<<<<< HEAD
-public record FilterRuntimeContext<TNode>( TNode Current, TNode Root, ITypeDescriptor<TNode> Descriptor );
-
-public sealed class FilterEvaluator<TNode>( ITypeDescriptor<TNode> descriptor ) : IFilterEvaluator<TNode>
-{
-    private static readonly ConcurrentDictionary<string, Func<FilterRuntimeContext<TNode>, bool>> Compiled = new();
-
-    public ITypeDescriptor<TNode> Descriptor { get; } = descriptor;
-
-    public bool Evaluate( string filter, TNode current, TNode root )
-    {
-        // Feature: split type descriptor into design/parse and runtime.  (functions and json parsing are design time)
-        var compiled = Compiled.GetOrAdd( filter, _ => FilterParser<TNode>.Compile( filter, Descriptor ) );
-
-        try
-        {
-            var runtimeContext = new FilterRuntimeContext<TNode>( current, root, Descriptor );
-=======
 public record FilterRuntimeContext<TNode>( TNode Current, TNode Root );
 
 public sealed class FilterEvaluator<TNode> : IFilterEvaluator<TNode>
@@ -35,7 +17,6 @@
         try
         {
             var runtimeContext = new FilterRuntimeContext<TNode>( current, root );
->>>>>>> 583cc32a
             return compiled( runtimeContext );
         }
         catch ( RuntimeBinderException )
