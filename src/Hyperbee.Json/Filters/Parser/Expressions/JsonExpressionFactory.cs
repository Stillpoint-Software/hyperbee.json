--- conflicted
+++ resolved
@@ -1,17 +1,13 @@
-﻿using System.Linq.Expressions;
-<<<<<<< HEAD
+using System.Linq.Expressions;
 using System.Text;
 using System.Text.Json;
 using Hyperbee.Json.Descriptors;
-=======
->>>>>>> 55a92738
 using Hyperbee.Json.Filters.Values;
 
 namespace Hyperbee.Json.Filters.Parser.Expressions;
 
 internal class JsonExpressionFactory : IExpressionFactory
 {
-<<<<<<< HEAD
     public static bool TryGetExpression<TNode>( ref ParserState state, out Expression expression, out CompareConstraint compareConstraint, ITypeDescriptor<TNode> descriptor )
     {
         compareConstraint = CompareConstraint.None;
@@ -20,15 +16,6 @@
         {
             expression = null;
             return false;
-=======
-    public static bool TryGetExpression<TNode>( ref ParserState state, out Expression expression, ref ExpressionInfo expressionInfo, FilterParserContext<TNode> parserContext )
-    {
-        if ( parserContext.Descriptor.Accessor.TryParseNode( state.Item.ToString(), out var node ) )
-        {
-            expression = Expression.Constant( new NodesType<TNode>( [node], isNormalized: true ) );
-            expressionInfo.Kind = ExpressionKind.Json;
-            return true;
->>>>>>> 55a92738
         }
 
         expression = Expression.Constant( new NodeList<TNode>( [node], isNormalized: true ) );
