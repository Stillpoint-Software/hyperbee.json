﻿using System;
using System.Linq;
using System.Text.Json;
using System.Text.Json.Nodes;
using Hyperbee.Json.Tests.TestSupport;
using Microsoft.VisualStudio.TestTools.UnitTesting;

namespace Hyperbee.Json.Tests.Query;

[TestClass]
public class JsonPathFilterExpressionTests : JsonTestBase
{
    [DataTestMethod]
    [DataRow( "$[?(@.key)]", typeof( JsonDocument ) )]
    [DataRow( "$[?(@.key)]", typeof( JsonNode ) )]
    [DataRow( "$[? @.key]", typeof( JsonDocument ) )]
    [DataRow( "$[? @.key]", typeof( JsonNode ) )]
    public void FilterExpressionWithArrayTruthyProperty( string query, Type sourceType )
    {
        const string json =
            """
            [
              {"some": "some value"},
              {"key": "value"}
            ]
            """;
        var source = GetDocumentAdapter( sourceType, json );

        var matches = source.Select( query );
        var expected = new[] { source.FromJsonPathPointer( "$[1]" ) };

        Assert.IsTrue( expected.SequenceEqual( matches ) );
    }

    [DataTestMethod]
    [DataRow( "$[?(@.key)]", typeof( JsonDocument ) )]
    [DataRow( "$[?(@.key)]", typeof( JsonNode ) )]
    public void FilterExpressionWithTruthyProperty( string query, Type sourceType )
    {
        const string json =
            """
            {
              "key": 42,
              "another": {
                "key": 1
              }
            }
            """;
        var source = GetDocumentAdapter( sourceType, json );

        var matches = source.Select( query );
        var expected = new[] { source.FromJsonPathPointer( "$['another']" ) };

        Assert.IsTrue( expected.SequenceEqual( matches ) );
    }

    [DataTestMethod]
    [DataRow( "$[?(@.key<42)]", typeof( JsonDocument ) )]
    [DataRow( "$[?(@.key<42)]", typeof( JsonNode ) )]
    [DataRow( "$[?@.key < 42]", typeof( JsonDocument ) )]
    [DataRow( "$[?@.key < 42]", typeof( JsonNode ) )]
    public void FilterExpressionWithLessThan( string query, Type sourceType )
    {
        const string json =
            """
            [
              {"key": 0},
              {"key": 42},
              {"key": -1},
              {"key": 41},
              {"key": 43},
              {"key": 42.0001},
              {"key": 41.9999},
              {"key": 100},
              {"some": "value"}
            ]
            """;

        var source = GetDocumentAdapter( sourceType, json );

        var matches = source.Select( query );
        var expected = new[] { source.FromJsonPathPointer( "$[0]" ), source.FromJsonPathPointer( "$[2]" ), source.FromJsonPathPointer( "$[3]" ), source.FromJsonPathPointer( "$[6]" ) };

        Assert.IsTrue( expected.SequenceEqual( matches ) );
    }

    [DataTestMethod]
    [DataRow( "$..*[?(@.id>2)]", typeof( JsonDocument ) )]
    [DataRow( "$..*[?(@.id>2)]", typeof( JsonNode ) )]
    public void FilterExpressionAfterDoNotationWithWildcardAfterRecursiveDecent( string query, Type sourceType )
    {
        // consensus: [{"id": 3, "name": "another"}, {"id": 4, "name": "more"}, {"id": 5, "name": "next to last"}]

        const string json =
            """
            [
              {
                "complex": {
                  "one": [
                    {
                      "name": "first",
                      "id": 1
                    },
                    {
                      "name": "next",
                      "id": 2
                    },
                    {
                      "name": "another",
                      "id": 3
                    },
                    {
                      "name": "more",
                      "id": 4
                    }
                  ],
                  "more": {
                    "name": "next to last",
                    "id": 5
                  }
                }
              },
              {
                "name": "last",
                "id": 6
              }
            ]
            """;

        var source = GetDocumentAdapter( sourceType, json );

        var matches = source.Select( query );
        var expected = new[]
        {
            source.FromJsonPathPointer( "$[0].complex.more" ),
            source.FromJsonPathPointer( "$[0].complex.one[2]" ),
            source.FromJsonPathPointer( "$[0].complex.one[3]" )
        };

        Assert.IsTrue( expected.SequenceEqual( matches ) );
    }

    [DataTestMethod]
    [DataRow( "$[?(@.a && (@.b || @.c))]", typeof( JsonDocument ) )]
    [DataRow( "$[?(@.a && (@.b || @.c))]", typeof( JsonNode ) )]
    public void FilterExpressionWithDifferentGroupedOperators( string query, Type sourceType )
    {
        const string json =
            """
            [
              {
                "a": true
              },
              {
                "a": true,
                "b": true
              },
              {
                "a": true,
                "b": true,
                "c": true
              },
              {
                "b": true,
                "c": true
              },
              {
                "a": true,
                "c": true
              },
              {
                "c": true
              },
              {
                "b": true
              }
            ]
            """;

        var source = GetDocumentAdapter( sourceType, json );

        var matches = source.Select( query );
        var expected = new[] {
            source.FromJsonPathPointer( "$[1]" ),
            source.FromJsonPathPointer( "$[2]" ),
            source.FromJsonPathPointer( "$[4]" ) };

        Assert.IsTrue( expected.SequenceEqual( matches ) );
    }


    [DataTestMethod]
    [DataRow( "$[?(@.a && @.b || @.c)]", typeof( JsonDocument ) )]
    [DataRow( "$[?(@.a && @.b || @.c)]", typeof( JsonNode ) )]
    public void FilterExpressionWithDifferentUngroupedOperators( string query, Type sourceType )
    {
        const string json =
            """
            [
              {
                "a": true,
                "b": true
              },
              {
                "a": true,
                "b": true,
                "c": true
              },
              {
                "b": true,
                "c": true
              },
              {
                "a": true,
                "c": true
              },
              {
                "a": true
              },
              {
                "b": true
              },
              {
                "c": true
              },
              {
                "d": true
              },
              {}
            ]

            """;

        var source = GetDocumentAdapter( sourceType, json );

        var matches = source.Select( query );
        var expected = new[] { source.FromJsonPathPointer( "$[0]" ), source.FromJsonPathPointer( "$[1]" ), source.FromJsonPathPointer( "$[2]" ), source.FromJsonPathPointer( "$[3]" ), source.FromJsonPathPointer( "$[6]" ) };

        Assert.IsTrue( expected.SequenceEqual( matches ) );
    }

    [DataTestMethod]
    [DataRow( "$[?(@.d == [\"v1\", \"v2\"])]", typeof( JsonDocument ) )]
    [DataRow( "$[?(@.d == [\"v1\", \"v2\"])]", typeof( JsonNode ) )]
    public void FilterExpressionWithEqualsArray( string query, Type sourceType )
    {
        const string json =
            """
            [
              {
                "d": [
                  "v1",
                  "v2"
                ]
              },
              {
                "d": [
                  "a",
                  "b"
                ]
              },
              {
                "d": "v1"
              },
              {
                "d": "v2"
              },
              {
                "d": {}
              },
              {
                "d": []
              },
              {
                "d": null
              },
              {
                "d": -1
              },
              {
                "d": 0
              },
              {
                "d": 1
              },
              {
                "d": "['v1','v2']"
              },
              {
                "d": "['v1', 'v2']"
              },
              {
                "d": "v1,v2"
              },
              {
                "d": "[\"v1\", \"v2\"]"
              },
              {
                "d": "[\"v1\",\"v2\"]"
              }
            ]
            """;

        var source = GetDocumentAdapter( sourceType, json );

        var matches = source.Select( query );
        var expected = new[] { source.FromJsonPathPointer( "$[0]" ) };

        Assert.IsTrue( expected.SequenceEqual( matches ) );
    }

    [DataTestMethod]
    [DataRow( "$[?(@[0:1]==[1])]", typeof( JsonDocument ) )]
    [DataRow( "$[?(@[0:1]==[1])]", typeof( JsonNode ) )]
    [ExpectedException( typeof( NotSupportedException ) )]
    public void FilterExpressionWithEqualsArrayForSliceWithRange1( string query, Type sourceType )
    {
        // consensus: NOT_SUPPORTED

        var json =
            """
            [
                [1, 2, 3],
                [1],
                [2, 3],
                1,
                2
            ]
            """;

<<<<<<< HEAD
        var source = GetDocumentAdapter( sourceType, json );
=======
        var source = GetDocumentFromSource( sourceType, json );
>>>>>>> 55a92738
        _ = source.Select( query ).ToArray();
    }

    [DataTestMethod]
    [DataRow( "$[?(@.*==[1,2])]", typeof( JsonDocument ) )]
    [DataRow( "$[?(@.*==[1,2])]", typeof( JsonNode ) )]
    [ExpectedException( typeof( NotSupportedException ) )]
    public void FilterExpressionWithEqualsArrayForDotNotationWithStart( string query, Type sourceType )
    {
        // consensus: NOT_SUPPORTED

        var json =
            """
            [
                [1,2],
                [2,3],
                [1],
                [2],
                [1, 2, 3],
                1,
                2,
                3
            ]
            """;

<<<<<<< HEAD
        var source = GetDocumentAdapter( sourceType, json );
=======
        var source = GetDocumentFromSource( sourceType, json );
>>>>>>> 55a92738

        _ = source.Select( query ).ToArray();
    }

    [DataTestMethod]
    [DataRow( "$[?(@.d==[\"v1\",\"v2\"] || (@.d == true))]", typeof( JsonDocument ) )]
    [DataRow( "$[?(@.d==[\"v1\",\"v2\"] || (@.d == true))]", typeof( JsonNode ) )]
    public void FilterExpressionWithEqualsArrayOrEqualsTrue( string query, Type sourceType )
    {
        // consensus: NOT_SUPPORTED 
        // deviation: [{"d":["v1","v2"]},{"d":true}]

        var json =
            """
            [
              {"d": ["v1", "v2"] },
              {"d": ["a", "b"] },
              {"d" : true}
            ]
            """;

        var source = GetDocumentAdapter( sourceType, json );

        var matches = source.Select( query );
        var expected = new[] { source.FromJsonPathPointer( "$[0]" ), source.FromJsonPathPointer( "$[2]" ) };

        Assert.IsTrue( expected.SequenceEqual( matches ) );
    }

    [DataTestMethod]
<<<<<<< HEAD
=======
    [DataRow( "$[?(@.d==['v1','v2'])]", typeof( JsonDocument ) )]
    [DataRow( "$[?(@.d==['v1','v2'])]", typeof( JsonNode ) )]
    [ExpectedException( typeof( NotSupportedException ) )]
    public void FilterExpressionWithEqualsArrayWithSingleQuotes( string query, Type sourceType )
    {
        // consensus: NOT_SUPPORTED

        var json =
            """
            [
              {
                "d": [
                  "v1",
                  "v2"
                ]
              },
              {
                "d": [
                  "a",
                  "b"
                ]
              },
              {
                "d": "v1"
              },
              {
                "d": "v2"
              },
              {
                "d": {}
              },
              {
                "d": []
              },
              {
                "d": null
              },
              {
                "d": -1
              },
              {
                "d": 0
              },
              {
                "d": 1
              },
              {
                "d": "['v1','v2']"
              },
              {
                "d": "['v1', 'v2']"
              },
              {
                "d": "v1,v2"
              },
              {
                "d": "[\"v1\", \"v2\"]"
              },
              {
                "d": "[\"v1\",\"v2\"]"
              }
            ]

            """;

        var source = GetDocumentFromSource( sourceType, json );

        _ = source.Select( query ).ToArray();
    }

    [DataTestMethod]
>>>>>>> 55a92738
    [DataRow( "$[?((@.key<44)==false)]", typeof( JsonDocument ) )]
    [DataRow( "$[?((@.key<44)==false)]", typeof( JsonNode ) )]
    public void FilterExpressionWithEqualsBooleanExpressionValue( string query, Type sourceType )
    {
        // consensus: NOT_SUPPORTED
        // deviation: [{"key":44}] as per rfc

        var json =
            """
            [
                {"key": 42},
                {"key": 43},
                {"key": 44}
            ]
            """;

        var source = GetDocumentAdapter( sourceType, json );

        var matches = source.Select( query );
        var expected = new[] { source.FromJsonPathPointer( "$[2]" ) };

        Assert.IsTrue( expected.SequenceEqual( matches ) );
    }

    [DataTestMethod]
    [DataRow( "$[?(@.key==false)]", typeof( JsonDocument ) )]
    [DataRow( "$[?(@.key==false)]", typeof( JsonNode ) )]
    public void FilterExpressionWithEqualsFalse( string query, Type sourceType )
    {
        // consensus: [{"key": false}]

        var json =
            """
            [
              {
                "some": "some value"
              },
              {
                "key": true
              },
              {
                "key": false
              },
              {
                "key": null
              },
              {
                "key": "value"
              },
              {
                "key": ""
              },
              {
                "key": 0
              },
              {
                "key": 1
              },
              {
                "key": -1
              },
              {
                "key": 42
              },
              {
                "key": {}
              },
              {
                "key": []
              }
            ]

            """;

        var source = GetDocumentAdapter( sourceType, json );

        var matches = source.Select( query );
        var expected = new[] { source.FromJsonPathPointer( "$[2]" ) };

        Assert.IsTrue( expected.SequenceEqual( matches ) );
    }

    [DataTestMethod]
    [DataRow( "$[?(@.key==null)]", typeof( JsonDocument ) )]
    [DataRow( "$[?(@.key==null)]", typeof( JsonNode ) )]
    public void FilterExpressionWithEqualsNull( string query, Type sourceType )
    {
        // consensus: [{"key": null}]

        var json =
            """
            [
              {
                "some": "some value"
              },
              {
                "key": true
              },
              {
                "key": false
              },
              {
                "key": null
              },
              {
                "key": "value"
              },
              {
                "key": ""
              },
              {
                "key": 0
              },
              {
                "key": 1
              },
              {
                "key": -1
              },
              {
                "key": 42
              },
              {
                "key": {}
              },
              {
                "key": []
              }
            ]
            """;

        var source = GetDocumentAdapter( sourceType, json );

        var matches = source.Select( query ).ToArray();
        var expected = new[] { source.FromJsonPathPointer( "$[3]" ) };

        Assert.IsTrue( expected.SequenceEqual( matches ) );
    }
}
<|MERGE_RESOLUTION|>--- conflicted
+++ resolved
@@ -1,4 +1,4 @@
-﻿using System;
+using System;
 using System.Linq;
 using System.Text.Json;
 using System.Text.Json.Nodes;
@@ -328,11 +328,7 @@
             ]
             """;
 
-<<<<<<< HEAD
-        var source = GetDocumentAdapter( sourceType, json );
-=======
-        var source = GetDocumentFromSource( sourceType, json );
->>>>>>> 55a92738
+        var source = GetDocumentAdapter( sourceType, json );
         _ = source.Select( query ).ToArray();
     }
 
@@ -358,11 +354,7 @@
             ]
             """;
 
-<<<<<<< HEAD
-        var source = GetDocumentAdapter( sourceType, json );
-=======
-        var source = GetDocumentFromSource( sourceType, json );
->>>>>>> 55a92738
+        var source = GetDocumentAdapter( sourceType, json );
 
         _ = source.Select( query ).ToArray();
     }
@@ -393,80 +385,6 @@
     }
 
     [DataTestMethod]
-<<<<<<< HEAD
-=======
-    [DataRow( "$[?(@.d==['v1','v2'])]", typeof( JsonDocument ) )]
-    [DataRow( "$[?(@.d==['v1','v2'])]", typeof( JsonNode ) )]
-    [ExpectedException( typeof( NotSupportedException ) )]
-    public void FilterExpressionWithEqualsArrayWithSingleQuotes( string query, Type sourceType )
-    {
-        // consensus: NOT_SUPPORTED
-
-        var json =
-            """
-            [
-              {
-                "d": [
-                  "v1",
-                  "v2"
-                ]
-              },
-              {
-                "d": [
-                  "a",
-                  "b"
-                ]
-              },
-              {
-                "d": "v1"
-              },
-              {
-                "d": "v2"
-              },
-              {
-                "d": {}
-              },
-              {
-                "d": []
-              },
-              {
-                "d": null
-              },
-              {
-                "d": -1
-              },
-              {
-                "d": 0
-              },
-              {
-                "d": 1
-              },
-              {
-                "d": "['v1','v2']"
-              },
-              {
-                "d": "['v1', 'v2']"
-              },
-              {
-                "d": "v1,v2"
-              },
-              {
-                "d": "[\"v1\", \"v2\"]"
-              },
-              {
-                "d": "[\"v1\",\"v2\"]"
-              }
-            ]
-
-            """;
-
-        var source = GetDocumentFromSource( sourceType, json );
-
-        _ = source.Select( query ).ToArray();
-    }
-
-    [DataTestMethod]
->>>>>>> 55a92738
     [DataRow( "$[?((@.key<44)==false)]", typeof( JsonDocument ) )]
     [DataRow( "$[?((@.key<44)==false)]", typeof( JsonNode ) )]
     public void FilterExpressionWithEqualsBooleanExpressionValue( string query, Type sourceType )
