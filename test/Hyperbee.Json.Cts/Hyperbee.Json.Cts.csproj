<Project Sdk="Microsoft.NET.Sdk">

  <PropertyGroup>
    <TargetFrameworks>net9.0</TargetFrameworks>
    <ImplicitUsings>enable</ImplicitUsings>
    <Nullable>enable</Nullable>

    <IsPackable>false</IsPackable>
    <IsTestProject>true</IsTestProject>
  </PropertyGroup>

  <ItemGroup>
    <PackageReference Include="coverlet.collector" Version="6.0.4">
      <PrivateAssets>all</PrivateAssets>
      <IncludeAssets>runtime; build; native; contentfiles; analyzers; buildtransitive</IncludeAssets>
    </PackageReference>
    <PackageReference Include="Microsoft.NET.Test.Sdk" Version="17.14.1" />
<<<<<<< HEAD
    <PackageReference Include="MSTest.TestAdapter" Version="3.9.3" />
    <PackageReference Include="MSTest.TestFramework" Version="3.10.1" />
=======
    <PackageReference Include="MSTest.TestAdapter" Version="3.10.1" />
    <PackageReference Include="MSTest.TestFramework" Version="3.9.3" />
>>>>>>> 71af5d21
  </ItemGroup>

  <ItemGroup>
    <ProjectReference Include="..\..\src\Hyperbee.Json\Hyperbee.Json.csproj" />
  </ItemGroup>

  <ItemGroup>
    <Using Include="Microsoft.VisualStudio.TestTools.UnitTesting" />
  </ItemGroup>

  <ItemGroup>
    <PackageReference Update="Microsoft.SourceLink.GitHub" Version="8.0.0">
      <PrivateAssets>all</PrivateAssets>
      <IncludeAssets>runtime; build; native; contentfiles; analyzers; buildtransitive</IncludeAssets>
    </PackageReference>
  </ItemGroup>

</Project><|MERGE_RESOLUTION|>--- conflicted
+++ resolved
@@ -15,13 +15,8 @@
       <IncludeAssets>runtime; build; native; contentfiles; analyzers; buildtransitive</IncludeAssets>
     </PackageReference>
     <PackageReference Include="Microsoft.NET.Test.Sdk" Version="17.14.1" />
-<<<<<<< HEAD
-    <PackageReference Include="MSTest.TestAdapter" Version="3.9.3" />
     <PackageReference Include="MSTest.TestFramework" Version="3.10.1" />
-=======
-    <PackageReference Include="MSTest.TestAdapter" Version="3.10.1" />
     <PackageReference Include="MSTest.TestFramework" Version="3.9.3" />
->>>>>>> 71af5d21
   </ItemGroup>
 
   <ItemGroup>
