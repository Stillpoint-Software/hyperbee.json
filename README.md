--- conflicted
+++ resolved
@@ -1,4 +1,4 @@
-﻿
+
 # Hyperbee.Json
 
 `Hyperbee.Json` is a high-performance JSONPath parser for .NET, that supports both `JsonElement` and `JsonNode`.  
@@ -319,7 +319,6 @@
 }
 ```
 
-<<<<<<< HEAD
  | Method                   |       Mean |       Error |     StdDev |  Allocated
  | :----------------------- | ---------: | ----------: | ---------: | ---------:
  | `$..* First()`
@@ -356,44 +355,6 @@
  | JsonCons_JsonElement     |   3.229 μs |   0.0681 μs |  0.0037 μs |    3.21 KB
  | JsonEverything_JsonNode  |   4.612 μs |   2.0037 μs |  0.1098 μs |    5.96 KB
  | Newtonsoft_JObject       |   9.627 μs |   1.1498 μs |  0.0630 μs |   14.56 KB
-=======
-| Method                  | Mean      | Error      | StdDev    | Allocated
-|------------------------ |----------:|-----------:|----------:|---------:
-| `$..* First()`
-| Hyperbee_JsonElement    |  3.105 us |  1.6501 us | 0.0904 us |   3.52 KB
-| JsonEverything_JsonNode |  3.278 us |  3.3157 us | 0.1817 us |   3.53 KB
-| Hyperbee_JsonNode       |  3.302 us |  3.2094 us | 0.1759 us |   3.09 KB
-| JsonCons_JsonElement    |  6.170 us |  4.1597 us | 0.2280 us |   8.48 KB
-| Newtonsoft_JObject      |  8.708 us |  8.7586 us | 0.4801 us |  14.22 KB
-|                         |           |            |           |
-| `$..*`
-| JsonCons_JsonElement    |  5.792 us |  6.6920 us | 0.3668 us |   8.45 KB
-| Hyperbee_JsonElement    |  7.504 us |  7.6479 us | 0.4192 us |   9.13 KB
-| Hyperbee_JsonNode       | 10.320 us |  5.6676 us | 0.3107 us |  10.91 KB
-| Newtonsoft_JObject      | 10.862 us |  0.4374 us | 0.0240 us |  14.86 KB
-| JsonEverything_JsonNode | 21.914 us | 19.4680 us | 1.0671 us |  36.81 KB
-|                         |           |            |           |
-| `$..price`
-| Hyperbee_JsonElement    |  4.557 us |  3.6801 us | 0.2017 us |    4.2 KB
-| JsonCons_JsonElement    |  4.989 us |  2.3125 us | 0.1268 us |   5.65 KB
-| Hyperbee_JsonNode       |  7.929 us |  0.6128 us | 0.0336 us |   7.48 KB
-| Newtonsoft_JObject      | 10.511 us | 11.4901 us | 0.6298 us |   14.4 KB
-| JsonEverything_JsonNode | 15.999 us |  0.5210 us | 0.0286 us |  27.63 KB
-|                         |           |            |           |
-| `$.store.book[?@.price == 8.99]`
-| Hyperbee_JsonElement    |  4.221 us |  2.4758 us | 0.1357 us |   5.24 KB
-| JsonCons_JsonElement    |  5.424 us |  0.3551 us | 0.0195 us |   5.05 KB
-| Hyperbee_JsonNode       |  7.023 us |  7.0447 us | 0.3861 us |      8 KB
-| Newtonsoft_JObject      | 10.572 us |  2.4203 us | 0.1327 us |  15.84 KB
-| JsonEverything_JsonNode | 12.478 us |  0.5762 us | 0.0316 us |  15.85 KB
-|                         |           |            |           |
-| `$.store.book[0]`
-| Hyperbee_JsonElement    |  2.720 us |  1.9771 us | 0.1084 us |   2.27 KB
-| JsonCons_JsonElement    |  3.266 us |  0.2087 us | 0.0114 us |   3.21 KB
-| Hyperbee_JsonNode       |  3.396 us |  0.5137 us | 0.0282 us |   2.77 KB
-| JsonEverything_JsonNode |  5.088 us |  0.1202 us | 0.0066 us |   5.96 KB
-| Newtonsoft_JObject      |  9.178 us |  9.5618 us | 0.5241 us |  14.56 KB
->>>>>>> 8e7f9076
 
 ## Additional Documentation
 
