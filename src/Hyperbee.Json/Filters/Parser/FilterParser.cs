﻿#region License

// This code is adapted from an algorithm published in MSDN Magazine, October 2015.
// Original article: "A Split-and-Merge Expression Parser in C#" by Vassili Kaplan.
// URL: https://learn.microsoft.com/en-us/archive/msdn-magazine/2015/october/csharp-a-split-and-merge-expression-parser-in-csharp
//  
// Adapted for use in this project under the terms of the Microsoft Public License (Ms-PL).
// https://opensource.org/license/ms-pl-html

#endregion

using System.Diagnostics;
using System.Globalization;
using System.Linq.Expressions;
using Hyperbee.Json.Descriptors;
using Hyperbee.Json.Filters.Parser.Expressions;
using Hyperbee.Json.Filters.Values;

namespace Hyperbee.Json.Filters.Parser;

public abstract class FilterParser
{
    public const char EndLine = '\0'; // use null instead of newline
    public const char ArgClose = ')';
    public const char ArgComma = ',';
}

public class FilterParser<TNode> : FilterParser
{
    internal static readonly ParameterExpression RuntimeContextExpression = Expression.Parameter( typeof( FilterRuntimeContext<TNode> ), "runtimeContext" ); // must use a common instance
    internal static readonly ITypeDescriptor<TNode> Descriptor = JsonTypeDescriptorRegistry.GetDescriptor<TNode>();

    public static Func<FilterRuntimeContext<TNode>, bool> Compile( ReadOnlySpan<char> filter )
    {
        var expression = Parse( filter );

        return Expression.Lambda<Func<FilterRuntimeContext<TNode>, bool>>( expression, RuntimeContextExpression ).Compile();
    }

    internal static Expression Parse( ReadOnlySpan<char> filter )
    {
        filter = filter.Trim(); // remove leading and trailing whitespace simplifies parsing

        var pos = 0;
        var parenDepth = 0;
        var state = new ParserState( filter, [], ref pos, ref parenDepth, Operator.NonOperator, EndLine );

        var expression = Parse( ref state );

        return TruthyExpression.IsTruthyExpression( expression );
    }

    internal static Expression Parse( ref ParserState state ) // recursion entrypoint
    {
        if ( state.EndOfBuffer )
            throw new NotSupportedException( $"Invalid filter: \"{state.Buffer}\"." );

        // parse the expression
        var items = new Queue<ExprItem>();

        do
        {
            MoveNext( ref state );
            items.Enqueue( GetExprItem( ref state ) ); // will recurse for nested expressions

        } while ( state.IsParsing );

        // check for paren mismatch
        if ( state.EndOfBuffer && state.ParenDepth != 0 )
            throw new NotSupportedException( $"Unbalanced parenthesis in filter: \"{state.Buffer}\"." );

        // merge the expressions
        var baseItem = items.Dequeue();

        return Merge( in state, baseItem, items );
    }


    private static ExprItem GetExprItem( ref ParserState state )
    {
        var expressionInfo = new ExpressionInfo();

        if ( NotExpressionFactory.TryGetExpression<TNode>( ref state, out var expression, ref expressionInfo ) )
            return ExprItem( ref state, expression, expressionInfo );

        if ( ParenExpressionFactory.TryGetExpression<TNode>( ref state, out expression, ref expressionInfo ) ) // will recurse.
            return ExprItem( ref state, expression, expressionInfo );

        if ( SelectExpressionFactory.TryGetExpression<TNode>( ref state, out expression, ref expressionInfo ) )
            return ExprItem( ref state, expression, expressionInfo );

        if ( FunctionExpressionFactory.TryGetExpression( ref state, out expression, ref expressionInfo, Descriptor ) ) // may recurse for each function argument.
            return ExprItem( ref state, expression, expressionInfo );

        if ( LiteralExpressionFactory.TryGetExpression<TNode>( ref state, out expression, ref expressionInfo ) )
            return ExprItem( ref state, expression, expressionInfo );

        if ( JsonExpressionFactory.TryGetExpression( ref state, out expression, ref expressionInfo, Descriptor ) )
            return ExprItem( ref state, expression, expressionInfo );

        throw new NotSupportedException( $"Unsupported literal: {state.Buffer.ToString()}" );

        // Helper method to create an expression item
        static ExprItem ExprItem( ref ParserState state, Expression expression, ExpressionInfo expressionInfo )
        {
            MoveNextOperator( ref state ); // will set state.Operator
            return new ExprItem( expression, state.Operator, expressionInfo );
        }
    }

    private static void MoveNext( ref ParserState state ) // move to the next item
    {
        char? quote = null;

        // remove leading whitespace
        while ( !state.EndOfBuffer && char.IsWhiteSpace( state.Current ) )
            state.Pos++;

        // check for end of buffer
        if ( state.EndOfBuffer )
        {
            state.Operator = Operator.NonOperator;
            state.Item = [];
            return;
        }

        // read next item
        var itemStart = state.Pos;
        int itemEnd;

        while ( true )
        {
            itemEnd = state.Pos; // store before calling NextCharacter 

            NextCharacter( ref state, itemStart, out var nextChar, ref quote ); // will advance state.Pos

            if ( IsFinished( in state, nextChar ) )
            {
                break;
            }

            if ( state.EndOfBuffer )
            {
                itemEnd = state.Pos; // include the final character
                break;
            }
        }

        state.SetItem( itemStart, itemEnd );

        return;

        // Helper method to determine if item parsing is finished
        static bool IsFinished( in ParserState state, char ch )
        {
            // order of operations matters

            if ( state.BracketDepth != 0 )
                return false;

            if ( state.Operator.IsNonOperator() == false )
                return true;

            return ch == state.TerminalCharacter; // [ '\0' or ',' or ')' ]
        }
    }

    private static void MoveNextOperator( ref ParserState state ) // move to the next operator
    {
        if ( state.Operator.IsLogical() || state.Operator.IsComparison() || state.Operator.IsMath() )
        {
            return;
        }

        if ( !state.IsParsing )
        {
            state.Operator = Operator.NonOperator;
            return;
        }

        char? quoteChar = null;
        var start = state.Pos;

        while ( !(state.Operator.IsLogical() || state.Operator.IsComparison() || state.Operator.IsMath()) && !state.EndOfBuffer )
        {
            NextCharacter( ref state, start, out _, ref quoteChar );
        }
    }

    private static void NextCharacter( ref ParserState state, int start, out char nextChar, ref char? quoteChar )
    {
        nextChar = state.Buffer[state.Pos++];

        // Handle escape characters within quotes
        if ( quoteChar.HasValue )
        {
            if ( nextChar == '\\' && state.Pos < state.Buffer.Length )
            {
                nextChar = state.Buffer[state.Pos++];
            }
            else if ( nextChar == quoteChar && (state.Pos <= 1 || state.Buffer[state.Pos - 2] != '\\') )
            {
                quoteChar = null; // Exiting a quoted string
            }
            return;
        }

        // Normal character handling
        switch ( nextChar )
        {
            case '&' when Next( ref state, '&' ):
                state.Operator = Operator.And;
                break;
            case '|' when Next( ref state, '|' ):
                state.Operator = Operator.Or;
                break;
            case '=' when Next( ref state, '=' ):
                state.Operator = Operator.Equals;
                break;
            case '!' when Next( ref state, '=' ):
                state.Operator = Operator.NotEquals;
                break;
            case '>' when Next( ref state, '=' ):
                state.Operator = Operator.GreaterThanOrEqual;
                break;
            case '<' when Next( ref state, '=' ):
                state.Operator = Operator.LessThanOrEqual;
                break;
            case '>':
                state.Operator = Operator.GreaterThan;
                break;
            case '<':
                state.Operator = Operator.LessThan;
                break;
            case 'i' when Next( ref state, 'n' ):
                state.Operator = IsInOperator( state )
                    ? Operator.In
                    : Operator.Token; // `in` must be surrounded by whitespace
                break;
            case '!':
                state.Operator = Operator.Not;
                break;
            case '(':
                state.ParenDepth++;
                state.Operator = Operator.OpenParen;
                break;
            case ')':
                state.ParenDepth--;
                state.Operator = Operator.ClosedParen;
                break;
            case '+':
                state.Operator = IsAddSubtractOperator( state, start )
                    ? Operator.Add
                    : Operator.Token; // +1 -1 1e+2 1e-2
                break;
            case '-':
                state.Operator = IsAddSubtractOperator( state, start )
                    ? Operator.Subtract
                    : Operator.Token; // +1 -1 1e+2 1e-2
                break;
            case '*':
                state.Operator = IsMultiplyOperator( state, start )
                    ? Operator.Multiply
                    : Operator.Token; // .* [* ,*
                break;
            case '/':
                state.Operator = Operator.Divide;
                break;
            case ' ' or '\t' or '\r' or '\n':
                state.Operator = Operator.Whitespace;
                break;
            case '[':
                state.BracketDepth++;
                state.Operator = Operator.Bracket;
                break;
            case ']':
                state.BracketDepth--;
                state.Operator = Operator.Bracket;
                break;
            case '\'' or '\"':
                quoteChar = nextChar; // Entering a quoted string
                state.Operator = Operator.Quotes;
                break;
            default:
                state.Operator = Operator.Token;
                break;
        }

        return;

        // Helper method to check if the next character is the expected character
        static bool Next( ref ParserState state, char expected )
        {
            if ( state.EndOfBuffer || state.Buffer[state.Pos] != expected )
                return false;

            state.Pos++;
            return true;
        }

        // Helper method to check if `in` is a valid operator
        static bool IsInOperator( in ParserState state )
        {
            // ` in ` must be surrounded by whitespace

            var span = state.Buffer[(state.Pos - 3)..(state.Pos + 1)];
            return span.Length == 4 && char.IsWhiteSpace( span[0] ) && char.IsWhiteSpace( span[^1] );
        }

        // Helper method to check if the operator is a valid add or subtract operator
        static bool IsAddSubtractOperator( in ParserState state, int start )
        {
            // exclude +1 -1 1e+2 1e-2 .1

            var span = state.Buffer[start..state.Pos];

            return !span.IsEmpty && span[0] != '+' && span[0] != '-' && span[0] != '.' && span.Length >= 2 && span[^2] != 'e' && span[^2] != 'E';
        }

        // Helper method to check if the operator is a valid multiply operator
        static bool IsMultiplyOperator( in ParserState state, int start )
        {
            // exclude `.*` and `,*` and `[*`

            var span = state.Buffer[start..(state.Pos - 1)];

            for ( var i = span.Length - 1; i >= 0; i-- )
            {
                var c = span[i];
                if ( char.IsWhiteSpace( c ) )
                    continue;

                if ( c == '[' || c == '.' || c == ',' )
                    return false;

                break;
            }

            return true;
        }
    }

    private static Expression Merge( in ParserState state, ExprItem left, Queue<ExprItem> items, bool mergeOneOnly = false )
    {
        if ( items.Count == 0 )
        {
            ThrowIfInvalidCompare( in state, left, null ); // single item, no recursion
        }
        else
        {
            while ( items.Count > 0 )
            {
                var right = items.Dequeue();

                while ( !CanMergeItems( left, right ) )
                {
                    Merge( in state, right, items, mergeOneOnly: true ); // recursive call - right becomes left
                }

                ThrowIfInvalidCompare( in state, left, right );

                MergeItems( left, right );

                if ( mergeOneOnly )
                    return left.Expression;
            }
        }

        return left.Expression;

        // Helper method to determine if two items can be merged
        static bool CanMergeItems( ExprItem left, ExprItem right )
        {
            // "Not" can never be a right side operator
            return right.Operator != Operator.Not && GetPrecedence( left.Operator ) >= GetPrecedence( right.Operator );
        }

        // Helper method to get the priority of an operator
        static int GetPrecedence( Operator type )
        {
            return type switch // higher number means greater precedence
            {
                Operator.Not => 1,
                Operator.Or => 2,
                Operator.And => 3,
                Operator.Equals or
                    Operator.In or
                    Operator.NotEquals or
                    Operator.GreaterThan or
                    Operator.GreaterThanOrEqual or
                    Operator.LessThan or
                    Operator.LessThanOrEqual => 4,
                Operator.Add or
                    Operator.Subtract => 5,
                Operator.Multiply or
                    Operator.Divide => 6,
                _ => 0,
            };
        }
    }

    private static void MergeItems( ExprItem left, ExprItem right )
    {
        left.Expression = ConvertExpression<IValueType>( left.Expression );
        right.Expression = ConvertExpression<IValueType>( right.Expression );

<<<<<<< HEAD
        left.Expression = left.Operator switch
        {
            Operator.Equals => CompareExpression<TNode>.Equal( left.Expression, right.Expression ),
            Operator.NotEquals => CompareExpression<TNode>.NotEqual( left.Expression, right.Expression ),
            Operator.GreaterThan => CompareExpression<TNode>.GreaterThan( left.Expression, right.Expression ),
            Operator.GreaterThanOrEqual => CompareExpression<TNode>.GreaterThanOrEqual( left.Expression, right.Expression ),
            Operator.LessThan => CompareExpression<TNode>.LessThan( left.Expression, right.Expression ),
            Operator.LessThanOrEqual => CompareExpression<TNode>.LessThanOrEqual( left.Expression, right.Expression ),
            
            Operator.And => CompareExpression<TNode>.And( left.Expression, right.Expression ),
            Operator.Or => CompareExpression<TNode>.Or( left.Expression, right.Expression ),
            Operator.Not => CompareExpression<TNode>.Not( right.Expression ),
=======
        var comparer = left.Operator.IsComparison() || left.Operator.IsLogical()
            ? Expression.Constant( Descriptor.Comparer, typeof( IValueTypeComparer ) )
            : null;

        left.Expression = left.Operator switch
        {
            Operator.Equals => CompareExpression<TNode>.Equal( left.Expression, right.Expression, comparer ),
            Operator.NotEquals => CompareExpression<TNode>.NotEqual( left.Expression, right.Expression, comparer ),
            Operator.GreaterThan => CompareExpression<TNode>.GreaterThan( left.Expression, right.Expression, comparer ),
            Operator.GreaterThanOrEqual => CompareExpression<TNode>.GreaterThanOrEqual( left.Expression, right.Expression, comparer ),
            Operator.LessThan => CompareExpression<TNode>.LessThan( left.Expression, right.Expression, comparer ),
            Operator.LessThanOrEqual => CompareExpression<TNode>.LessThanOrEqual( left.Expression, right.Expression, comparer ),

            Operator.And => CompareExpression<TNode>.And( left.Expression, right.Expression, comparer ),
            Operator.Or => CompareExpression<TNode>.Or( left.Expression, right.Expression, comparer ),
            Operator.Not => CompareExpression<TNode>.Not( right.Expression, comparer ),
>>>>>>> 73aa79fb

            Operator.Add => MathExpression<TNode>.Add( left.Expression, right.Expression ),
            Operator.Subtract => MathExpression<TNode>.Subtract( left.Expression, right.Expression ),
            Operator.Multiply => MathExpression<TNode>.Multiply( left.Expression, right.Expression ),
            Operator.Divide => MathExpression<TNode>.Divide( left.Expression, right.Expression ),

            _ => throw new InvalidOperationException( $"Invalid operator {left.Operator}" )
        };

        left.Operator = right.Operator;
        left.ExpressionInfo.Kind = ExpressionKind.Merged;

        return;

        static Expression ConvertExpression<TType>( Expression expression )
        {
            return expression != null && expression.Type != typeof(TType) 
                ? Expression.Convert( expression, typeof(TType) ) 
                : expression;
        }
    }

    // Throw helpers

    private static void ThrowIfInvalidCompare( in ParserState state, ExprItem left, ExprItem right )
    {
        ThrowIfConstantIsNotCompared( in state, left, right );
        ThrowIfFunctionInvalidCompare( in state, left );
    }

    private static void ThrowIfFunctionInvalidCompare( in ParserState state, ExprItem item )
    {
        if ( state.IsArgument )
            return;

        if ( item.ExpressionInfo.Kind != ExpressionKind.Function )
            return;

        var functionInfo = item.ExpressionInfo.FunctionInfo;

        if ( functionInfo.HasFlag( ExtensionInfo.MustCompare ) && !item.Operator.IsComparison() )
            throw new NotSupportedException( $"Function must compare: {state.Buffer.ToString()}." );

        if ( functionInfo.HasFlag( ExtensionInfo.MustNotCompare ) && item.Operator.IsComparison() )
            throw new NotSupportedException( $"Function must not compare: {state.Buffer.ToString()}." );
    }

    private static void ThrowIfConstantIsNotCompared( in ParserState state, ExprItem left, ExprItem right )
    {
        if ( state.IsArgument )
            return;

        if ( left.Operator.IsMath() )
            return;

        if ( left.ExpressionInfo.Kind == ExpressionKind.Literal && !left.Operator.IsComparison() )
            throw new NotSupportedException( $"Unsupported literal without comparison: {state.Buffer.ToString()}." );

        if ( right != null && right.ExpressionInfo.Kind == ExpressionKind.Literal && !left.Operator.IsComparison() )
            throw new NotSupportedException( $"Unsupported literal without comparison: {state.Buffer.ToString()}." );
    }

    // ExprItem

    [DebuggerDisplay( "{ExpressionInfo.Kind}, Operator = {Operator}" )]
    private sealed class ExprItem( Expression expression, Operator op, ExpressionInfo expressionInfo )
    {
        public ExpressionInfo ExpressionInfo { get; } = expressionInfo;
        public Expression Expression { get; set; } = expression;
        public Operator Operator { get; set; } = op;
    }
}<|MERGE_RESOLUTION|>--- conflicted
+++ resolved
@@ -1,4 +1,4 @@
-﻿#region License
+#region License
 
 // This code is adapted from an algorithm published in MSDN Magazine, October 2015.
 // Original article: "A Split-and-Merge Expression Parser in C#" by Vassili Kaplan.
@@ -404,7 +404,6 @@
         left.Expression = ConvertExpression<IValueType>( left.Expression );
         right.Expression = ConvertExpression<IValueType>( right.Expression );
 
-<<<<<<< HEAD
         left.Expression = left.Operator switch
         {
             Operator.Equals => CompareExpression<TNode>.Equal( left.Expression, right.Expression ),
@@ -417,24 +416,6 @@
             Operator.And => CompareExpression<TNode>.And( left.Expression, right.Expression ),
             Operator.Or => CompareExpression<TNode>.Or( left.Expression, right.Expression ),
             Operator.Not => CompareExpression<TNode>.Not( right.Expression ),
-=======
-        var comparer = left.Operator.IsComparison() || left.Operator.IsLogical()
-            ? Expression.Constant( Descriptor.Comparer, typeof( IValueTypeComparer ) )
-            : null;
-
-        left.Expression = left.Operator switch
-        {
-            Operator.Equals => CompareExpression<TNode>.Equal( left.Expression, right.Expression, comparer ),
-            Operator.NotEquals => CompareExpression<TNode>.NotEqual( left.Expression, right.Expression, comparer ),
-            Operator.GreaterThan => CompareExpression<TNode>.GreaterThan( left.Expression, right.Expression, comparer ),
-            Operator.GreaterThanOrEqual => CompareExpression<TNode>.GreaterThanOrEqual( left.Expression, right.Expression, comparer ),
-            Operator.LessThan => CompareExpression<TNode>.LessThan( left.Expression, right.Expression, comparer ),
-            Operator.LessThanOrEqual => CompareExpression<TNode>.LessThanOrEqual( left.Expression, right.Expression, comparer ),
-
-            Operator.And => CompareExpression<TNode>.And( left.Expression, right.Expression, comparer ),
-            Operator.Or => CompareExpression<TNode>.Or( left.Expression, right.Expression, comparer ),
-            Operator.Not => CompareExpression<TNode>.Not( right.Expression, comparer ),
->>>>>>> 73aa79fb
 
             Operator.Add => MathExpression<TNode>.Add( left.Expression, right.Expression ),
             Operator.Subtract => MathExpression<TNode>.Subtract( left.Expression, right.Expression ),
