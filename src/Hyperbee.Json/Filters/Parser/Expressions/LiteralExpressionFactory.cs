﻿using System.Linq.Expressions;
using Hyperbee.Json.Descriptors;
using Hyperbee.Json.Filters.Values;

namespace Hyperbee.Json.Filters.Parser.Expressions;

internal class LiteralExpressionFactory : IExpressionFactory
{
<<<<<<< HEAD
    public static bool TryGetExpression<TNode>( ref ParserState state, out Expression expression, ref ExpressionInfo exprInfo, ITypeDescriptor<TNode> descriptor )
=======
    public static bool TryGetExpression<TNode>( ref ParserState state, out Expression expression, ref ExpressionInfo exprInfo, ITypeDescriptor<TNode> _ = null )
>>>>>>> 583cc32a
    {
        expression = GetLiteralExpression( state.Item );

        if ( expression == null )
            return false;

        exprInfo.Kind = ExpressionKind.Literal;
        return true;
    }

    private static ConstantExpression GetLiteralExpression( ReadOnlySpan<char> item )
    {
        // Check for known literals (true, false, null) first

        if ( item.Equals( "true", StringComparison.OrdinalIgnoreCase ) )
            return Expression.Constant( Scalar.True );

        if ( item.Equals( "false", StringComparison.OrdinalIgnoreCase ) )
            return Expression.Constant( Scalar.False );

        if ( item.Equals( "null", StringComparison.OrdinalIgnoreCase ) )
            return Expression.Constant( Scalar.Null );

        // Check for quoted strings

        if ( item.Length >= 2 && (item[0] == '"' && item[^1] == '"' || item[0] == '\'' && item[^1] == '\'') )
            return Expression.Constant( Scalar.Value( item[1..^1].ToString() ) ); // remove quotes

        // Check for numbers

        if ( int.TryParse( item, out int intResult ) )
            return Expression.Constant( Scalar.Value( intResult ) );

        if ( item.Length > 0 && item[^1] == '.' ) // incomplete floating-point number. we can parse it but the RFC doesn't like it.
            throw new NotSupportedException( $"Incomplete floating-point number `{item.ToString()}`" );

        return float.TryParse( item, out float result )
            ? Expression.Constant( Scalar.Value( result ) )
            : null;
    }
}<|MERGE_RESOLUTION|>--- conflicted
+++ resolved
@@ -1,4 +1,4 @@
-﻿using System.Linq.Expressions;
+using System.Linq.Expressions;
 using Hyperbee.Json.Descriptors;
 using Hyperbee.Json.Filters.Values;
 
@@ -6,11 +6,7 @@
 
 internal class LiteralExpressionFactory : IExpressionFactory
 {
-<<<<<<< HEAD
-    public static bool TryGetExpression<TNode>( ref ParserState state, out Expression expression, ref ExpressionInfo exprInfo, ITypeDescriptor<TNode> descriptor )
-=======
     public static bool TryGetExpression<TNode>( ref ParserState state, out Expression expression, ref ExpressionInfo exprInfo, ITypeDescriptor<TNode> _ = null )
->>>>>>> 583cc32a
     {
         expression = GetLiteralExpression( state.Item );
 
