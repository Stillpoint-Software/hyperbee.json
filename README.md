--- conflicted
+++ resolved
@@ -160,11 +160,7 @@
 - JSONPath allows the wildcard symbol `*` for member names and array indices. 
 - It borrows the descendant operator `..` from [E4X][e4x]
 - It uses the `@` symbol to refer to the current object.
-<<<<<<< HEAD
 - It uses `?` syntax for filtering.
-=======
-- It uses the `?()` syntax for filtering.
->>>>>>> 55a92738
 - It uses the array slice syntax proposal `[start:end:step]` from ECMASCRIPT 4.
 
 Expressions can be used as an alternative to explicit names or indices, as in:
@@ -182,11 +178,7 @@
 | Method     | Description                                            | Example                                                
 |------------|--------------------------------------------------------|------------------------------------------------
 | `length()` | Returns the length of an array or string.              | `$.store.book[?(length(@.title) > 5)]`                
-<<<<<<< HEAD
 | `count()`  | Returns the count of matching elements.                | `$.store.book[?(count(@.authors) > 1)]`               
-=======
-| `count()`  | Returns the count of matching elements.                | `$.store.book[?(count(@.authors.) > 1)]`               
->>>>>>> 55a92738
 | `match()`  | Returns true if a string matches a regular expression. | `$.store.book[?(match(@.title,'.*Century.*'))]`   
 | `search()` | Searches for a string within another string.           | `$.store.book[?(search(@.title,'Sword'))]`             
 | `value()`  | Accesses the value of a key in the current object.     | `$.store.book[?(value(@.price) < 10)]`                
@@ -203,19 +195,15 @@
 
 ### JSONPath Custom Functions
 
-### JSONPath Custom Functions
-
-<<<<<<< HEAD
-=======
-You can also extend the supported function set by registering your own functions.
-
->>>>>>> 55a92738
+You can extend the supported function set by registering your own functions.
+
 **Example:** Implement a `JsonNode` Path Function:
 
+**Example:** Implement a `JsonNode` Path Function:
+
 **Step 1:** Create a custom function that returns the path of a `JsonNode`.
 
 ```csharp
-<<<<<<< HEAD
 public class PathNodeFunction() : ExtensionFunction( PathMethod, CompareConstraint.MustCompare )
 {
     public const string Name = "path";
@@ -225,20 +213,6 @@
     {
         return argument.TryGetNode<JsonNode>( out var node ) ? node?.GetPath() : null;
     }
-=======
-public class PathNodeFunction() : FilterExtensionFunction( PathMethodInfo, FilterExtensionInfo.MustCompare )
-{
-    public const string Name = "path";
-    private static readonly MethodInfo PathMethodInfo = GetMethod<PathNodeFunction>( nameof( Path ) );
-
-    private static INodeType Path( INodeType arg )
-    {
-        if ( arg is not NodesType<JsonNode> nodes )
-            return Constants.Null;
-
-        var node = nodes.FirstOrDefault();
-        return new ValueType<string>( node?.GetPath() );
->>>>>>> 55a92738
 }
 ```
 
@@ -275,10 +249,6 @@
   - Deferred execution queries with `IEnumerable`.
   - Enhanced JsonPath syntax.
   - Strong community support.
-<<<<<<< HEAD
-=======
-  - .NET Foundation Project.
->>>>>>> 55a92738
   
 - **Cons:**
   - No support for `JsonElement`.
@@ -302,25 +272,10 @@
   - Deferred execution queries with `IEnumerable`.
   - Documentation and examples.
   - Strong community support.
-<<<<<<< HEAD
-=======
-  - .NET Foundation Project.
->>>>>>> 55a92738
 
 - **Cons:**
   - No support for `JsonElement`, or `JsonNode`.
 
-<<<<<<< HEAD
-=======
-### Why Choose [Hyperbee.Json](https://github.com/Stillpoint-Software/Hyperbee.Json) ?
-
-- High Performance.
-- Supports both `JsonElement`, and `JsonNode`.
-- Deferred execution queries with `IEnumerable`.
-- Extendable to support additional JSON document types and functions.
-- RFC conforming JSONPath implementation.
-
->>>>>>> 55a92738
 ## Benchmarks
 
 Here is a performance comparison of various queries on the standard book store document.
@@ -365,7 +320,6 @@
 ```
 
 ```
-<<<<<<< HEAD
  Method                           | Filter                           | Mean      | Error      | StdDev    | Allocated
 --------------------------------- |--------------------------------- |-----------|------------|-----------|----------
  JsonPath_Hyperbee_JsonElement    | $..* `First()`                   |  3.105 us |  1.6501 us | 0.0904 us |   3.52 KB
@@ -397,40 +351,6 @@
  JsonPath_Hyperbee_JsonNode       | $.store.book[0]                  |  3.396 us |  0.5137 us | 0.0282 us |   2.77 KB
  JsonPath_JsonEverything_JsonNode | $.store.book[0]                  |  5.088 us |  0.1202 us | 0.0066 us |   5.96 KB
  JsonPath_Newtonsoft_JObject      | $.store.book[0]                  |  9.178 us |  9.5618 us | 0.5241 us |  14.56 KB
-=======
-| Method                  | Filter                           | Mean      | Error      | StdDev    | Allocated
-|------------------------ |--------------------------------- |---------- |----------- |---------- |----------
-| Hyperbee_JsonElement    | $..* `First()`                   |  3.186 us |  0.6615 us | 0.0363 us |    4.3 KB
-| Hyperbee_JsonNode       | $..* `First()`                   |  3.521 us |  0.1192 us | 0.0065 us |   3.45 KB
-| JsonEverything_JsonNode | $..* `First()`                   |  3.545 us |  0.7400 us | 0.0406 us |   3.53 KB
-| JsonCons_JsonElement    | $..* `First()`                   |  5.793 us |  1.3811 us | 0.0757 us |   8.48 KB
-| Newtonsoft_JObject      | $..* `First()`                   |  9.119 us |  5.3278 us | 0.2920 us |  14.22 KB
-|                         |                                  |           |            |           |          
-| JsonCons_JsonElement    | $..*                             |  6.098 us |  2.0947 us | 0.1148 us |   8.45 KB
-| Hyperbee_JsonElement    | $..*                             |  8.812 us |  1.6812 us | 0.0922 us |   11.1 KB
-| Hyperbee_JsonNode       | $..*                             | 10.621 us |  1.2452 us | 0.0683 us |  10.91 KB
-| Newtonsoft_JObject      | $..*                             | 11.037 us |  5.4690 us | 0.2998 us |  14.86 KB
-| JsonEverything_JsonNode | $..*                             | 23.329 us |  2.2255 us | 0.1220 us |  36.81 KB
-|                         |                                  |           |            |           |          
-| Hyperbee_JsonElement    | $..price                         |  5.248 us |  3.4306 us | 0.1880 us |   6.45 KB
-| JsonCons_JsonElement    | $..price                         |  5.402 us |  0.3285 us | 0.0180 us |   5.65 KB
-| Hyperbee_JsonNode       | $..price                         |  8.483 us |  2.0999 us | 0.1151 us |   8.86 KB
-| Newtonsoft_JObject      | $..price                         | 10.109 us |  9.6403 us | 0.5284 us |   14.4 KB
-| JsonEverything_JsonNode | $..price                         | 17.054 us | 10.5303 us | 0.5772 us |  27.63 KB
-|                         |                                  |           |            |           |          
-| Hyperbee_JsonElement    | $.store.book[?(@.price == 8.99)] |  4.486 us |  3.2931 us | 0.1805 us |   5.82 KB
-| JsonCons_JsonElement    | $.store.book[?(@.price == 8.99)] |  5.381 us |  3.3826 us | 0.1854 us |   5.05 KB
-| Hyperbee_JsonNode       | $.store.book[?(@.price == 8.99)] |  7.354 us |  4.9887 us | 0.2734 us |   8.47 KB
-| Newtonsoft_JObject      | $.store.book[?(@.price == 8.99)] | 10.519 us |  3.5514 us | 0.1947 us |  15.84 KB
-| JsonEverything_JsonNode | $.store.book[?(@.price == 8.99)] | 11.912 us |  7.6346 us | 0.4185 us |  15.85 KB
-|                         |                                  |           |            |           |          
-| Hyperbee_JsonElement    | $.store.book[0]                  |  2.722 us |  0.5813 us | 0.0319 us |   2.27 KB
-| JsonCons_JsonElement    | $.store.book[0]                  |  3.150 us |  1.7316 us | 0.0949 us |   3.21 KB
-| Hyperbee_JsonNode       | $.store.book[0]                  |  3.339 us |  0.1733 us | 0.0095 us |   2.77 KB
-| JsonEverything_JsonNode | $.store.book[0]                  |  4.974 us |  3.2013 us | 0.1755 us |   5.96 KB
-| Newtonsoft_JObject      | $.store.book[0]                  |  9.482 us |  7.0303 us | 0.3854 us |  14.56 KB
-
->>>>>>> 55a92738
 ```
 
 ## Additioal Documentation
