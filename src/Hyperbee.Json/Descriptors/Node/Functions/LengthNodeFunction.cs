﻿using System.Reflection;
using System.Text.Json;
using System.Text.Json.Nodes;
using Hyperbee.Json.Filters.Parser;
using Hyperbee.Json.Filters.Values;

namespace Hyperbee.Json.Descriptors.Node.Functions;

<<<<<<< HEAD
public class LengthNodeFunction() : ExtensionFunction( LengthMethod, CompareConstraint.MustCompare | CompareConstraint.ExpectNormalized )
{
    public const string Name = "length";
    private static readonly MethodInfo LengthMethod = GetMethod<LengthNodeFunction>( nameof( Length ) );

    public static IValueType Length( IValueType argument )
    {
        switch ( argument.ValueKind )
        {
            case ValueKind.Scalar when argument.TryGetValue<string>( out var value ):
                return Scalar.Value( value.Length );

            case ValueKind.NodeList when argument.TryGetNode<JsonNode>( out var node ):
                return node?.GetValueKind() switch
                {
                    JsonValueKind.String => Scalar.Value( node.GetValue<string>()?.Length ?? 0 ),
                    JsonValueKind.Array => Scalar.Value( node.AsArray().Count ),
                    JsonValueKind.Object => Scalar.Value( node.AsObject().Count ),
                    _ => Scalar.Nothing
                };
        }

        return Scalar.Nothing;
=======
public class LengthNodeFunction() : FilterExtensionFunction( LengthMethodInfo, FilterExtensionInfo.MustCompare | FilterExtensionInfo.ExpectNormalized )
{
    public const string Name = "length";
    private static readonly MethodInfo LengthMethodInfo = GetMethod<LengthNodeFunction>( nameof( Length ) );

    public static INodeType Length( INodeType input )
    {
        return input switch
        {
            NodesType<JsonNode> nodes => LengthImpl( nodes.FirstOrDefault() ),
            ValueType<string> valueString => new ValueType<float>( valueString.Value.Length ),
            Null or Nothing => input,
            _ => Constants.Nothing
        };
    }

    public static INodeType LengthImpl( object value )
    {
        return value switch
        {
            string str => new ValueType<float>( str.Length ),
            Array array => new ValueType<float>( array.Length ),
            System.Collections.ICollection collection => new ValueType<float>( collection.Count ),
            System.Collections.IEnumerable enumerable => new ValueType<float>( enumerable.Cast<object>().Count() ),
            JsonNode node => node.GetValueKind() switch
            {
                JsonValueKind.String => new ValueType<float>( node.GetValue<string>()?.Length ?? 0 ),
                JsonValueKind.Array => new ValueType<float>( node.AsArray().Count ),
                JsonValueKind.Object => new ValueType<float>( node.AsObject().Count ),
                _ => Constants.Nothing
            },
            _ => Constants.Nothing
        };
>>>>>>> 55a92738
    }

}<|MERGE_RESOLUTION|>--- conflicted
+++ resolved
@@ -1,4 +1,4 @@
-﻿using System.Reflection;
+using System.Reflection;
 using System.Text.Json;
 using System.Text.Json.Nodes;
 using Hyperbee.Json.Filters.Parser;
@@ -6,7 +6,6 @@
 
 namespace Hyperbee.Json.Descriptors.Node.Functions;
 
-<<<<<<< HEAD
 public class LengthNodeFunction() : ExtensionFunction( LengthMethod, CompareConstraint.MustCompare | CompareConstraint.ExpectNormalized )
 {
     public const string Name = "length";
@@ -30,41 +29,6 @@
         }
 
         return Scalar.Nothing;
-=======
-public class LengthNodeFunction() : FilterExtensionFunction( LengthMethodInfo, FilterExtensionInfo.MustCompare | FilterExtensionInfo.ExpectNormalized )
-{
-    public const string Name = "length";
-    private static readonly MethodInfo LengthMethodInfo = GetMethod<LengthNodeFunction>( nameof( Length ) );
-
-    public static INodeType Length( INodeType input )
-    {
-        return input switch
-        {
-            NodesType<JsonNode> nodes => LengthImpl( nodes.FirstOrDefault() ),
-            ValueType<string> valueString => new ValueType<float>( valueString.Value.Length ),
-            Null or Nothing => input,
-            _ => Constants.Nothing
-        };
-    }
-
-    public static INodeType LengthImpl( object value )
-    {
-        return value switch
-        {
-            string str => new ValueType<float>( str.Length ),
-            Array array => new ValueType<float>( array.Length ),
-            System.Collections.ICollection collection => new ValueType<float>( collection.Count ),
-            System.Collections.IEnumerable enumerable => new ValueType<float>( enumerable.Cast<object>().Count() ),
-            JsonNode node => node.GetValueKind() switch
-            {
-                JsonValueKind.String => new ValueType<float>( node.GetValue<string>()?.Length ?? 0 ),
-                JsonValueKind.Array => new ValueType<float>( node.AsArray().Count ),
-                JsonValueKind.Object => new ValueType<float>( node.AsObject().Count ),
-                _ => Constants.Nothing
-            },
-            _ => Constants.Nothing
-        };
->>>>>>> 55a92738
     }
 
 }