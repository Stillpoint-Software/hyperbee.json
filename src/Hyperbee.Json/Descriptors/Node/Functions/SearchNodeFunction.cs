--- conflicted
+++ resolved
@@ -1,9 +1,4 @@
-﻿using System.Reflection;
-<<<<<<< HEAD
-=======
-using System.Text.Json;
-using System.Text.Json.Nodes;
->>>>>>> 55a92738
+using System.Reflection;
 using System.Text.RegularExpressions;
 using Hyperbee.Json.Filters;
 using Hyperbee.Json.Filters.Parser;
@@ -11,7 +6,6 @@
 
 namespace Hyperbee.Json.Descriptors.Node.Functions;
 
-<<<<<<< HEAD
 public class SearchNodeFunction() : ExtensionFunction( SearchMethod, CompareConstraint.MustNotCompare )
 {
     public const string Name = "search";
@@ -27,33 +21,5 @@
 
         var regex = new Regex( IRegexp.ConvertToIRegexp( pattern ) );
         return regex.IsMatch( value );
-=======
-public class SearchNodeFunction() : FilterExtensionFunction( SearchMethodInfo, FilterExtensionInfo.MustNotCompare )
-{
-    public const string Name = "search";
-    private static readonly MethodInfo SearchMethodInfo = GetMethod<SearchNodeFunction>( nameof( Search ) );
-
-    public static INodeType Search( INodeType input, INodeType regex )
-    {
-        return input switch
-        {
-            NodesType<JsonNode> nodes when regex is ValueType<string> stringValue =>
-                SearchImpl( nodes, stringValue.Value ),
-            NodesType<JsonNode> nodes when regex is NodesType<JsonNode> stringValue =>
-                SearchImpl( nodes, stringValue.Value.FirstOrDefault()?.GetValue<string>() ),
-            _ => Constants.False
-        };
-    }
-
-    public static INodeType SearchImpl( NodesType<JsonNode> nodes, string regex )
-    {
-        var value = nodes.FirstOrDefault();
-
-        if ( value?.GetValueKind() != JsonValueKind.String )
-            return Constants.False;
-
-        var regexPattern = new Regex( IRegexp.ConvertToIRegexp( regex ) );
-        return new ValueType<bool>( regexPattern.IsMatch( value.GetValue<string>() ) );
->>>>>>> 55a92738
     }
 }